import { captureException } from '@sentry/react'
import {
	READ_ONLY_LEGACY_PREFIX,
	READ_ONLY_PREFIX,
	ROOM_PREFIX,
	SNAPSHOT_PREFIX,
} from '@tldraw/dotcom-shared'
import { TLRemoteSyncError, TLSyncErrorCloseEventReason } from '@tldraw/sync-core'
import { useEffect } from 'react'
import { Route, createRoutesFromElements, useRouteError } from 'react-router-dom'
import { DefaultErrorFallback } from './components/DefaultErrorFallback/DefaultErrorFallback'
import { ErrorPage } from './components/ErrorPage/ErrorPage'

export const router = createRoutesFromElements(
	<Route
		ErrorBoundary={() => {
			const error = useRouteError()
			useEffect(() => {
				captureException(error)
			}, [error])
			let header = 'Something went wrong'
			let para1 =
				'Please try refreshing the page. Still having trouble? Let us know at hello@tldraw.com.'
			if (error instanceof TLRemoteSyncError) {
				switch (error.reason) {
					case TLSyncErrorCloseEventReason.NOT_FOUND: {
						header = 'Not found'
						para1 = 'The file you are looking for does not exist.'
						break
					}
					case TLSyncErrorCloseEventReason.NOT_AUTHENTICATED:
					case TLSyncErrorCloseEventReason.FORBIDDEN: {
						header = 'Unauthorized'
						para1 = 'You need to be authorized to view this file.'
						break
					}
				}
			}
			return <ErrorPage messages={{ header, para1 }} />
		}}
	>
		<Route errorElement={<DefaultErrorFallback />}>
			<Route path="/" lazy={() => import('./pages/root')} />
			<Route path={`/${ROOM_PREFIX}`} lazy={() => import('./pages/new')} />
			<Route path="/new" lazy={() => import('./pages/new')} />
			<Route path={`/ts-side`} lazy={() => import('./pages/public-touchscreen-side-panel')} />
			<Route path={`/${ROOM_PREFIX}/:roomId`} lazy={() => import('./pages/public-multiplayer')} />
			<Route path={`/${ROOM_PREFIX}/:boardId/history`} lazy={() => import('./pages/history')} />
			<Route
				path={`/${ROOM_PREFIX}/:boardId/history/:timestamp`}
				lazy={() => import('./pages/history-snapshot')}
			/>
			<Route path={`/${SNAPSHOT_PREFIX}/:roomId`} lazy={() => import('./pages/public-snapshot')} />
			<Route
				path={`/${READ_ONLY_LEGACY_PREFIX}/:roomId`}
				lazy={() => import('./pages/public-readonly-legacy')}
			/>
			<Route path={`/${READ_ONLY_PREFIX}/:roomId`} lazy={() => import('./pages/public-readonly')} />
		</Route>
		{/* begin tla */}
<<<<<<< HEAD
		<Route lazy={() => import('./tla/providers/TlaRootProviders')}>
			<Route path="/q/local" lazy={() => import('./tla/pages/local')} />
			<Route lazy={() => import('./tla/providers/TlaAppLoggedInProvider')}>
				{/* If not redirected, then local */}
				<Route path="/q" lazy={() => import('./tla/components/RedirectAtRoot')} />
				{/* File view*/}
				<Route path="/q/f/:fileSlug" lazy={() => import('./tla/pages/file')} />
=======
		<Route lazy={() => import('./tla/providers/TlaProvider')}>
			<Route path="/q" lazy={() => import('./tla/pages/local')} />
			{/* File view */}
			<Route path="/q/f/:fileSlug" lazy={() => import('./tla/pages/file')} />
			{/* Views that require login */}
			<Route lazy={() => import('./tla/providers/RequireSignedInUser')}>
>>>>>>> ccfeb57a
				{/* User settings */}
				<Route path="/q/profile" lazy={() => import('./tla/pages/profile')} />
				{/* Internal */}
				<Route path="/q/debug" lazy={() => import('./tla/pages/debug')} />
			</Route>
		</Route>
		{/* end tla */}
		<Route path="*" lazy={() => import('./pages/not-found')} />
	</Route>
)<|MERGE_RESOLUTION|>--- conflicted
+++ resolved
@@ -58,22 +58,12 @@
 			<Route path={`/${READ_ONLY_PREFIX}/:roomId`} lazy={() => import('./pages/public-readonly')} />
 		</Route>
 		{/* begin tla */}
-<<<<<<< HEAD
 		<Route lazy={() => import('./tla/providers/TlaRootProviders')}>
-			<Route path="/q/local" lazy={() => import('./tla/pages/local')} />
-			<Route lazy={() => import('./tla/providers/TlaAppLoggedInProvider')}>
-				{/* If not redirected, then local */}
-				<Route path="/q" lazy={() => import('./tla/components/RedirectAtRoot')} />
-				{/* File view*/}
-				<Route path="/q/f/:fileSlug" lazy={() => import('./tla/pages/file')} />
-=======
-		<Route lazy={() => import('./tla/providers/TlaProvider')}>
 			<Route path="/q" lazy={() => import('./tla/pages/local')} />
 			{/* File view */}
 			<Route path="/q/f/:fileSlug" lazy={() => import('./tla/pages/file')} />
 			{/* Views that require login */}
 			<Route lazy={() => import('./tla/providers/RequireSignedInUser')}>
->>>>>>> ccfeb57a
 				{/* User settings */}
 				<Route path="/q/profile" lazy={() => import('./tla/pages/profile')} />
 				{/* Internal */}
