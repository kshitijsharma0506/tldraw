import { SignedOut, SignInButton } from '@clerk/clerk-react'
import classNames from 'classnames'
import { ReactNode } from 'react'
import { Link } from 'react-router-dom'
import { TlaButton } from '../../components/TlaButton/TlaButton'
import { usePreventAccidentalDrops } from '../../hooks/usePreventAccidentalDrops'
import { useRaw } from '../../hooks/useRaw'
import styles from './anon.module.css'

export function TlaAnonLayout({ children }: { children: ReactNode }) {
	const raw = useRaw()
	usePreventAccidentalDrops()
	return (
<<<<<<< HEAD
		<div
			className={classNames('tla tla-theme__light tl-theme-light tl-container', styles.loggedOut)}
		>
=======
		<div className={styles.layout}>
>>>>>>> a9646eac
			<div className={styles.header}>
				<Link to="/">
					<img src="/tla/tldraw-logo-2.svg" style={{ height: 20, width: 'auto' }} />
				</Link>
				<SignedOut>
					<SignInButton mode="modal" forceRedirectUrl="/q">
						<TlaButton>{raw('Sign in')}</TlaButton>
					</SignInButton>
				</SignedOut>
			</div>
			<div className={styles.editorWrapper}>{children}</div>
			<div className={classNames(styles.footer, 'tla-text_ui__regular')}>
				<p>
					<b>{raw('tldraw')}</b> {raw(' is a free online whiteboard for you and your friends. ')}
					{/* Todo, make the rest of this layout the landing page, learn more should scroll down? */}
					<Link to="/">{raw('Learn more.')}</Link>
				</p>
			</div>
		</div>
	)
}<|MERGE_RESOLUTION|>--- conflicted
+++ resolved
@@ -11,13 +11,7 @@
 	const raw = useRaw()
 	usePreventAccidentalDrops()
 	return (
-<<<<<<< HEAD
-		<div
-			className={classNames('tla tla-theme__light tl-theme-light tl-container', styles.loggedOut)}
-		>
-=======
-		<div className={styles.layout}>
->>>>>>> a9646eac
+		<div className={classNames('tla tla-theme__light tl-theme-light tl-container', styles.layout)}>
 			<div className={styles.header}>
 				<Link to="/">
 					<img src="/tla/tldraw-logo-2.svg" style={{ height: 20, width: 'auto' }} />
