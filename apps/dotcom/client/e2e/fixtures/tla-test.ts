import { test as base } from '@playwright/test'
import { Database } from './Database'
<<<<<<< HEAD
import { DeleteFileDialog } from './DeleteFileDialog'
=======
>>>>>>> cae63a3c
import { Editor } from './Editor'
import { HomePage } from './HomePage'
import { ShareMenu } from './ShareMenu'
import { Sidebar } from './Sidebar'

interface TlaFixtures {
	homePage: HomePage
	editor: Editor
	sidebar: Sidebar
<<<<<<< HEAD
	database: Database
	deleteFileDialog: DeleteFileDialog
=======
	shareMenu: ShareMenu
	database: Database
>>>>>>> cae63a3c
}

export const test = base.extend<TlaFixtures>({
	sidebar: async ({ page }, testUse) => {
		testUse(new Sidebar(page))
	},
	editor: async ({ page, sidebar }, testUse) => {
		testUse(new Editor(page, sidebar))
	},
	homePage: async ({ page, editor }, testUse) => {
		testUse(new HomePage(page, editor))
	},
	database: async ({ page }, testUse) => {
		testUse(new Database(page))
	},
	shareMenu: async ({ page }, testUse) => {
		testUse(new ShareMenu(page))
	},
	database: async ({ page }, testUse) => {
		testUse(new Database(page))
	},
	deleteFileDialog: async ({ page }, testUse) => {
		testUse(new DeleteFileDialog(page))
	},
})
export { expect } from '@playwright/test'<|MERGE_RESOLUTION|>--- conflicted
+++ resolved
@@ -1,9 +1,6 @@
 import { test as base } from '@playwright/test'
 import { Database } from './Database'
-<<<<<<< HEAD
 import { DeleteFileDialog } from './DeleteFileDialog'
-=======
->>>>>>> cae63a3c
 import { Editor } from './Editor'
 import { HomePage } from './HomePage'
 import { ShareMenu } from './ShareMenu'
@@ -13,13 +10,9 @@
 	homePage: HomePage
 	editor: Editor
 	sidebar: Sidebar
-<<<<<<< HEAD
-	database: Database
 	deleteFileDialog: DeleteFileDialog
-=======
 	shareMenu: ShareMenu
 	database: Database
->>>>>>> cae63a3c
 }
 
 export const test = base.extend<TlaFixtures>({
@@ -38,9 +31,6 @@
 	shareMenu: async ({ page }, testUse) => {
 		testUse(new ShareMenu(page))
 	},
-	database: async ({ page }, testUse) => {
-		testUse(new Database(page))
-	},
 	deleteFileDialog: async ({ page }, testUse) => {
 		testUse(new DeleteFileDialog(page))
 	},
