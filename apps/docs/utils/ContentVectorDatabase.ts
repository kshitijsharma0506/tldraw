--- conflicted
+++ resolved
@@ -217,13 +217,8 @@
 			INCLUDE_API_CONTENT && INCLUDE_CONTENT
 				? await db.all('SELECT * FROM articles')
 				: INCLUDE_API_CONTENT
-<<<<<<< HEAD
-				  ? await db.all('SELECT * FROM articles WHERE articles.sectionId = ?', 'gen')
-				  : await db.all('SELECT * FROM articles WHERE articles.sectionId != ?', 'gen')
-=======
 					? await db.all('SELECT * FROM articles WHERE articles.sectionId = ?', 'reference')
 					: await db.all('SELECT * FROM articles WHERE articles.sectionId != ?', 'reference')
->>>>>>> b76d7b3d
 
 		nicelog(`Adding articles to index`)
 		const max = Math.min(articles.length, MAX_ARTICLES)
