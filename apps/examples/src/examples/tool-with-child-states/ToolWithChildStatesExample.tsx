import {
	StateNode,
	TLClickEventInfo,
	TLPointerEventInfo,
	TLShapePartial,
	TLTextShape,
	Tldraw,
	createShapeId,
} from 'tldraw'
import 'tldraw/tldraw.css'

// There's a guide at the bottom of this file!

const OFFSET = -12

// [1]
class StickerTool extends StateNode {
	static override id = 'sticker'
	static override initial = 'idle'
	static override children() {
		return [Idle, Pointing, Dragging]
	}
}

// [2]
class Idle extends StateNode {
	static override id = 'idle'
	//[a]
	override onEnter() {
		this.editor.setCursor({ type: 'cross' })
	}
	//[b]
	override onPointerDown(info: TLPointerEventInfo) {
		const { editor } = this
		switch (info.target) {
			case 'canvas': {
				const hitShape = editor.getShapeAtPoint(editor.inputs.currentPagePoint)
				if (hitShape) {
					this.onPointerDown({
						...info,
						shape: hitShape,
						target: 'shape',
					})
					return
				}
				this.parent.transition('pointing', { shape: null })
				break
			}
			case 'shape': {
				if (editor.inputs.shiftKey) {
					editor.updateShape({
						id: info.shape.id,
						type: 'text',
						props: { text: '👻 boo!' },
					})
				} else {
					this.parent.transition('pointing', { shape: info.shape })
				}
				break
			}
		}
	}
	//[c]
	override onDoubleClick(info: TLClickEventInfo) {
		const { editor } = this
		if (info.phase !== 'up') return
		switch (info.target) {
			case 'canvas': {
				const hitShape = editor.getShapeAtPoint(editor.inputs.currentPagePoint)

				if (hitShape) {
					this.onDoubleClick({
						...info,
						shape: hitShape,
						target: 'shape',
					})
					return
				}
				const { currentPagePoint } = editor.inputs
				editor.createShape({
					type: 'text',
					x: currentPagePoint.x + OFFSET,
					y: currentPagePoint.y + OFFSET,
					props: { text: '❤️' },
				})
				break
			}
			case 'shape': {
				editor.deleteShapes([info.shape.id])
				break
			}
		}
	}
}
// [3]
class Pointing extends StateNode {
	static override id = 'pointing'
	private shape: TLTextShape | null = null

	override onEnter(info: { shape: TLTextShape | null }) {
		this.shape = info.shape
	}
	override onPointerUp() {
		this.parent.transition('idle')
	}

	override onPointerMove() {
		if (this.editor.inputs.isDragging) {
			this.parent.transition('dragging', { shape: this.shape })
		}
	}
}

// [4]
class Dragging extends StateNode {
	static override id = 'dragging'
	// [a]
	private shape: TLShapePartial | null = null
	private emojiArray = ['❤️', '🔥', '👍', '👎', '😭', '🤣']

	// [b]
	override onEnter(info: { shape: TLShapePartial }) {
		const { currentPagePoint } = this.editor.inputs
		const newShape = {
			id: createShapeId(),
			type: 'text',
			x: currentPagePoint.x + OFFSET,
			y: currentPagePoint.y + OFFSET,
			props: { text: '❤️' },
		}
		if (info.shape) {
			this.shape = info.shape
		} else {
			this.editor.createShape(newShape)
			this.shape = { ...newShape }
		}
	}
	//[c]
	override onPointerUp() {
		this.parent.transition('idle')
	}
	//[d]

<<<<<<< HEAD
	override onPointerMove: TLEventHandlers['onPointerMove'] = () => {
=======
	override onPointerMove() {
>>>>>>> c6e07a06
		const { shape } = this
		const { originPagePoint, currentPagePoint } = this.editor.inputs
		const distance = originPagePoint.dist(currentPagePoint)
		if (shape) {
			this.editor.updateShape({
				id: shape.id,
				type: 'text',
				props: {
					text: this.emojiArray[Math.floor(distance / 20) % this.emojiArray.length],
				},
			})
		}
	}
}

// [5]
const customTools = [StickerTool]
export default function ToolWithChildStatesExample() {
	return (
		<div className="tldraw__editor">
			<Tldraw
				// Pass in the array of custom tool classes
				tools={customTools}
				// Set the initial state to the sticker tool
				initialState="sticker"
				// hide the ui
				hideUi
				// Put some helpful text on the canvas
				onMount={(editor) => {
					editor.createShape({
						type: 'text',
						x: 50,
						y: 50,
						props: {
							text: '-Double click the canvas to add a sticker\n-Double click a sticker to delete it\n-Click and drag on a sticker to change it\n-Click and drag on the canvas to create a sticker\n-Shift click a sticker for a surprise!',
							size: 's',
							textAlign: 'start',
						},
					})
				}}
			/>
		</div>
	)
}

/* 
Introduction:

Tools are nodes in tldraw's state machine. They are responsible for handling user input. 
You can create custom tools by extending the `StateNode` class and overriding its 
methods. In this example we expand on the sticker tool from the custom tool example to 
show how to create a tool that can handle more complex interactions by using child states.

[1]
This is our custom tool. It has three child states: `Idle`, `Pointing`, and `Dragging`.
We need to define the `id` and `initial` properties, the id is a unique string that
identifies the tool to the editor, and the initial property is the initial state of the
tool. We also need to define a `children` method that returns an array of the tool's
child states.

[2]
This is our Idle state. It is the initial state of the tool. It's job is to figure out
what the user is trying to do and transition to the appropriate state. When transitioning 
between states we can use the second argument to pass data to the new state. It has three 
methods:

	[a] `onEnter` 
	When entering any state, the `onEnter` method is called. In this case, we set the cursor to 
	a crosshair.

	[b] `onPointerDown`
	This method is called when the user presses the mouse button. The target parameter is always
	the canvas, so we can use an editor method to check if we're over a shape, and call the 
	method again with the shape as the target. If we are over a shape, we transition to the
	`pointing` state with the shape in the info object. If we're over a shape and holding the 
	shift key, we update the shape's text. If we're over the canvas, we transition to the 
	`pointing` state with a null shape in the info object.
	
	[c] `onDoubleClick`
	This method is called when the user double clicks the mouse button. We're using some similar
	logic here to check if we're over a shape, and if we are, we delete it. If we're over the canvas,
	we create a new shape.

[3]
This is our `Pointing` state. It's a transitionary state, we use it to store the shape we're pointing
at, and transition to the dragging state if the user starts dragging. It has three methods:

	[a] `onEnter`
	When entering this state, we store the shape we're pointing at by getting it from the info object.

	[b] `onPointerUp`
	This method is called when the user releases the mouse button. We transition to the `idle` state.

	[c] `onPointerMove`
	This method is called when the user moves the mouse. If the user starts dragging, we transition to
	the `dragging` state and pass the shape we're pointing at.

[4]
This is our `Dragging` state. It's responsible for creating and updating the shape that the user is 
dragging.

	[a] `onEnter`
	When entering this state, we create a new shape if we're not dragging an existing one. If we are, 
	we store the shape we're dragging.

	[b] `onPointerUp`
	This method is called when the user releases the mouse button. We transition to the `idle` state.

	[c] `onPointerMove`
	This method is called when the user moves the mouse. We use the distance between the origin and 
	current mouse position to cycle through an array of emojis and update the shape's text.

[5]
We pass our custom tool to the `Tldraw` component as an array. We also set the initial state to our
custom tool. For the purposes of this demo, we're also hiding the UI and adding some helpful text to
the canvas.
*/<|MERGE_RESOLUTION|>--- conflicted
+++ resolved
@@ -141,11 +141,7 @@
 	}
 	//[d]
 
-<<<<<<< HEAD
-	override onPointerMove: TLEventHandlers['onPointerMove'] = () => {
-=======
 	override onPointerMove() {
->>>>>>> c6e07a06
 		const { shape } = this
 		const { originPagePoint, currentPagePoint } = this.editor.inputs
 		const distance = originPagePoint.dist(currentPagePoint)
