import {
<<<<<<< HEAD
	DEFAULT_SHAPE_UTILS,
	DEFAULT_TOOLS,
	InstanceRecordType,
	TldrawCanvas,
	TldrawContextMenu,
=======
	Canvas,
	ContextMenu,
>>>>>>> 042edeb4
	TldrawEditor,
	TldrawUi,
	createDefaultTldrawEditorStore,
	getUserData,
	useLocalSyncClient,
} from '@tldraw/tldraw'
import '@tldraw/tldraw/editor.css'
import '@tldraw/tldraw/ui.css'

const instanceId = InstanceRecordType.createCustomId('example')

<<<<<<< HEAD
const store = createDefaultTldrawEditorStore()
=======
// for custom config, see 3-custom-config
const config = new TldrawEditorConfig()
>>>>>>> 042edeb4

export default function Example() {
	const syncedStore = useLocalSyncClient({
		store,
		instanceId,
		universalPersistenceKey: 'exploded-example',
	})

	return (
		<div className="tldraw__editor">
<<<<<<< HEAD
			<TldrawEditor
				instanceId={instanceId}
				userId={userData.id}
				store={syncedStore}
				shapes={DEFAULT_SHAPE_UTILS}
				tools={DEFAULT_TOOLS}
				autoFocus
			>
=======
			<TldrawEditor instanceId={instanceId} store={syncedStore} config={config} autoFocus>
>>>>>>> 042edeb4
				<TldrawUi>
					<TldrawContextMenu>
						<TldrawCanvas />
					</TldrawContextMenu>
				</TldrawUi>
			</TldrawEditor>
		</div>
	)
}<|MERGE_RESOLUTION|>--- conflicted
+++ resolved
@@ -1,18 +1,12 @@
 import {
-<<<<<<< HEAD
 	DEFAULT_SHAPE_UTILS,
 	DEFAULT_TOOLS,
 	InstanceRecordType,
 	TldrawCanvas,
 	TldrawContextMenu,
-=======
-	Canvas,
-	ContextMenu,
->>>>>>> 042edeb4
 	TldrawEditor,
 	TldrawUi,
 	createDefaultTldrawEditorStore,
-	getUserData,
 	useLocalSyncClient,
 } from '@tldraw/tldraw'
 import '@tldraw/tldraw/editor.css'
@@ -20,12 +14,7 @@
 
 const instanceId = InstanceRecordType.createCustomId('example')
 
-<<<<<<< HEAD
 const store = createDefaultTldrawEditorStore()
-=======
-// for custom config, see 3-custom-config
-const config = new TldrawEditorConfig()
->>>>>>> 042edeb4
 
 export default function Example() {
 	const syncedStore = useLocalSyncClient({
@@ -36,18 +25,13 @@
 
 	return (
 		<div className="tldraw__editor">
-<<<<<<< HEAD
 			<TldrawEditor
 				instanceId={instanceId}
-				userId={userData.id}
 				store={syncedStore}
 				shapes={DEFAULT_SHAPE_UTILS}
 				tools={DEFAULT_TOOLS}
 				autoFocus
 			>
-=======
-			<TldrawEditor instanceId={instanceId} store={syncedStore} config={config} autoFocus>
->>>>>>> 042edeb4
 				<TldrawUi>
 					<TldrawContextMenu>
 						<TldrawCanvas />
