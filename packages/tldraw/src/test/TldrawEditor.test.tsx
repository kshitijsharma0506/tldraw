import { act, render, screen } from '@testing-library/react'
import {
	BaseBoxShapeTool,
	BaseBoxShapeUtil,
	Editor,
	HTMLContainer,
	TLAssetStore,
	TLBaseShape,
	TldrawEditor,
	createShapeId,
	createTLStore,
	noop,
} from '@tldraw/editor'
import { StrictMode } from 'react'
import { defaultShapeUtils } from '../lib/defaultShapeUtils'
import { defaultTools } from '../lib/defaultTools'
import { GeoShapeUtil } from '../lib/shapes/geo/GeoShapeUtil'
import {
	renderTldrawComponent,
	renderTldrawComponentWithEditor,
} from './testutils/renderTldrawComponent'

function checkAllShapes(editor: Editor, shapes: string[]) {
	expect(Object.keys(editor!.shapeUtils)).toStrictEqual(shapes)
}

describe('<TldrawEditor />', () => {
	it('Renders without crashing', async () => {
		await renderTldrawComponent(<TldrawEditor tools={defaultTools} initialState="select" />, {
			waitForPatterns: false,
		})
		await screen.findByTestId('canvas')
	})

	it('Creates its own store with core shapes', async () => {
		let editor: Editor
		await renderTldrawComponent(
			<TldrawEditor
				onMount={(e) => {
					editor = e
				}}
				initialState="select"
				tools={defaultTools}
			/>,
			{ waitForPatterns: false }
		)
		checkAllShapes(editor!, ['group'])
	})

	it('Can be created with default shapes', async () => {
		let editor: Editor
		await renderTldrawComponent(
			<TldrawEditor
				shapeUtils={[]}
				tools={defaultTools}
				initialState="select"
				onMount={(e) => {
					editor = e
				}}
			/>,
			{ waitForPatterns: false }
		)
		expect(editor!).toBeTruthy()

		checkAllShapes(editor!, ['group'])
	})

	it('Renders with an external store', async () => {
		const store = createTLStore({ shapeUtils: [] })
		await renderTldrawComponent(
			<TldrawEditor
				store={store}
				tools={defaultTools}
				initialState="select"
				onMount={(editor) => {
					expect(editor.store).toBe(store)
				}}
			/>,
			{ waitForPatterns: false }
		)
	})

	it('throws if the store has different shapes to the ones passed in', async () => {
		const spy = jest.spyOn(console, 'error').mockImplementation(noop)
		// expect(() =>
		// 	render(
		// 		<TldrawEditor
		// 			shapeUtils={[GroupShapeUtil]}
		// 			store={createTLStore({ shapeUtils: [] })}
		// 			components={{
		// 				ErrorFallback: ({ error }) => {
		// 					throw error
		// 				},
		// 			}}
		// 		>
		// 			<div data-testid="canvas-1" />
		// 		</TldrawEditor>
		// 	)
		// ).toThrowErrorMatchingInlineSnapshot(
		// 	`"Editor and store have different shapes: \\"draw\\" was passed into the editor but not the schema"`
		// )

		// 	expect(() =>
		// 		render(
		// 			<TldrawEditor
		// 				store={createTLStore({ shapeUtils: [GroupShapeUtil] })}
		// 				components={{
		// 					ErrorFallback: ({ error }) => {
		// 						throw error
		// 					},
		// 				}}
		// 			>
		// 				<div data-testid="canvas-1" />
		// 			</TldrawEditor>
		// 		)
		// 	).toThrowErrorMatchingInlineSnapshot(
		// 		`"Editor and store have different shapes: \\"draw\\" is present in the store schema but not provided to the editor"`
		// 	)
		spy.mockRestore()
	})

	it('Accepts fresh versions of store and calls `onMount` for each one', async () => {
		const initialStore = createTLStore({ shapeUtils: [] })
		const onMount = jest.fn()
		const rendered = render(
			<TldrawEditor
				initialState="select"
				tools={defaultTools}
				store={initialStore}
				onMount={onMount}
			/>
		)
		const initialEditor = onMount.mock.lastCall[0]
		jest.spyOn(initialEditor, 'dispose')
		expect(initialEditor.store).toBe(initialStore)
		// re-render with the same store:
		rendered.rerender(
			<TldrawEditor
				tools={defaultTools}
				initialState="select"
				store={initialStore}
				onMount={onMount}
			/>
		)
		// not called again:
		expect(onMount).toHaveBeenCalledTimes(1)
		// re-render with a new store:
		const newStore = createTLStore({ shapeUtils: [] })
		rendered.rerender(
			<TldrawEditor tools={defaultTools} initialState="select" store={newStore} onMount={onMount} />
		)
		expect(initialEditor.dispose).toHaveBeenCalledTimes(1)
		expect(onMount).toHaveBeenCalledTimes(2)
		expect(onMount.mock.lastCall[0].store).toBe(newStore)
	})

	it('Renders the canvas and shapes', async () => {
		let editor = {} as Editor
		await renderTldrawComponent(
			<TldrawEditor
				shapeUtils={[GeoShapeUtil]}
				initialState="select"
				tools={defaultTools}
				onMount={(editorApp) => {
					editor = editorApp
				}}
			/>,
			{ waitForPatterns: false }
		)

		expect(editor).toBeTruthy()
		await act(async () => {
			editor.updateInstanceState({ screenBounds: { x: 0, y: 0, w: 1080, h: 720 } })
		})

		const id = createShapeId()

		await act(async () => {
			editor.createShapes([
				{
					id,
					type: 'geo',
					props: { w: 100, h: 100 },
				},
			])
		})

		// Does the shape exist?
		expect(editor.getShape(id)).toMatchObject({
			id,
			type: 'geo',
			x: 0,
			y: 0,
			opacity: 1,
			props: { geo: 'rectangle', w: 100, h: 100 },
		})

		// Is the shape's component rendering?
		expect(document.querySelectorAll('.tl-shape')).toHaveLength(1)
		// though indicator should be display none
		expect(document.querySelectorAll('.tl-shape-indicator')).toHaveLength(1)

		// Select the shape
		await act(async () => editor.select(id))

		expect(editor.getSelectedShapeIds().length).toBe(1)
		// though indicator it should be visible
		expect(document.querySelectorAll('.tl-shape-indicator')).toHaveLength(1)

		// Select the eraser tool...
		await act(async () => editor.setCurrentTool('eraser'))

		// Is the editor's current tool correct?
		expect(editor.getCurrentToolId()).toBe('eraser')
	})

	it('renders correctly in strict mode', async () => {
		const editorInstances = new Set<Editor>()
		const onMount = jest.fn((editor: Editor) => {
			editorInstances.add(editor)
		})
		await renderTldrawComponent(
			<StrictMode>
				<TldrawEditor tools={defaultTools} initialState="select" onMount={onMount} />
			</StrictMode>,
			{ waitForPatterns: false }
		)

		// we should only get one editor instance
		expect(editorInstances.size).toBe(1)
		// but strict mode will cause onMount to be called twice
		expect(onMount).toHaveBeenCalledTimes(2)
	})

	it('allows updating camera options without re-creating the editor', async () => {
		const editors: Editor[] = []
		const onMount = jest.fn((editor: Editor) => {
			if (!editors.includes(editor)) editors.push(editor)
		})

		const renderer = await renderTldrawComponent(<TldrawEditor onMount={onMount} />, {
			waitForPatterns: false,
		})

		expect(editors.length).toBe(1)
		expect(editors[0].getCameraOptions().isLocked).toBe(false)

		renderer.rerender(<TldrawEditor onMount={onMount} cameraOptions={{ isLocked: true }} />)
		expect(editors.length).toBe(1)
		expect(editors[0].getCameraOptions().isLocked).toBe(true)
	})

	it('will populate the store from the snapshot prop', async () => {
		const snapshot = {
			schema: {
				schemaVersion: 2,
				sequences: {
					'com.tldraw.store': 4,
					'com.tldraw.asset': 1,
					'com.tldraw.camera': 1,
					'com.tldraw.document': 2,
					'com.tldraw.instance': 25,
					'com.tldraw.instance_page_state': 5,
					'com.tldraw.page': 1,
					'com.tldraw.instance_presence': 5,
					'com.tldraw.pointer': 1,
					'com.tldraw.shape': 4,
					'com.tldraw.asset.bookmark': 2,
					'com.tldraw.asset.image': 5,
					'com.tldraw.asset.video': 5,
					'com.tldraw.shape.arrow': 5,
					'com.tldraw.shape.bookmark': 2,
					'com.tldraw.shape.draw': 2,
					'com.tldraw.shape.embed': 4,
					'com.tldraw.shape.frame': 0,
					'com.tldraw.shape.geo': 9,
					'com.tldraw.shape.group': 0,
					'com.tldraw.shape.highlight': 1,
					'com.tldraw.shape.image': 4,
					'com.tldraw.shape.line': 5,
					'com.tldraw.shape.note': 7,
					'com.tldraw.shape.text': 2,
					'com.tldraw.shape.video': 2,
					'com.tldraw.binding.arrow': 0,
				},
			},
			store: {
				'document:document': {
					gridSize: 10,
					name: '',
					meta: {},
					id: 'document:document',
					typeName: 'document',
				},
				'page:page': { meta: {}, id: 'page:page', name: 'Page 1', index: 'a1', typeName: 'page' },
				'shape:SxHfVyCVdM4Ryl27eJNRD': {
					x: 608.718221918489,
					y: 298.97020222415506,
					rotation: 0,
					isLocked: false,
					opacity: 1,
					meta: {},
					id: 'shape:SxHfVyCVdM4Ryl27eJNRD',
					type: 'geo',
					props: {
						w: 152.74967383200806,
						h: 134.57489438369782,
						geo: 'rectangle',
						color: 'black',
						labelColor: 'black',
						fill: 'none',
						dash: 'draw',
						size: 'm',
						font: 'draw',
						text: '',
						align: 'middle',
						verticalAlign: 'middle',
						growY: 0,
						url: '',
						scale: 1,
					},
					parentId: 'page:page',
					index: 'a1',
					typeName: 'shape',
				},
			},
		} as any

		const { editor } = await renderTldrawComponentWithEditor(
			(onMount) => (
				<TldrawEditor onMount={onMount} shapeUtils={defaultShapeUtils} snapshot={snapshot} />
			),
			{ waitForPatterns: true }
		)

		expect(editor.selectAll().getSelectedShapes()).toMatchObject([
			{
				id: 'shape:SxHfVyCVdM4Ryl27eJNRD',
				type: 'geo',
				props: { w: 152.74967383200806, h: 134.57489438369782 },
			},
		])
	})
<<<<<<< HEAD
=======

	it('passes through the `assets` prop when creating its own in-memory store', async () => {
		const myUploadFn = jest.fn()
		const assetStore: TLAssetStore = { upload: myUploadFn }

		const { editor } = await renderTldrawComponentWithEditor(
			(onMount) => (
				<TldrawEditor onMount={onMount} shapeUtils={defaultShapeUtils} assets={assetStore} />
			),
			{ waitForPatterns: true }
		)

		expect(editor.store.props.assets.upload).toBe(myUploadFn)
	})

	it('passes through the `assets` prop when using `persistenceKey`', async () => {
		const myUploadFn = jest.fn()
		const assetStore: TLAssetStore = { upload: myUploadFn }

		const { editor } = await renderTldrawComponentWithEditor(
			(onMount) => (
				<TldrawEditor
					onMount={onMount}
					shapeUtils={defaultShapeUtils}
					assets={assetStore}
					persistenceKey="hello-world"
				/>
			),
			{ waitForPatterns: true }
		)

		expect(editor.store.props.assets.upload).toBe(myUploadFn)
	})
>>>>>>> f1d6061d
})

describe('Custom shapes', () => {
	type CardShape = TLBaseShape<
		'card',
		{
			w: number
			h: number
		}
	>

	class CardUtil extends BaseBoxShapeUtil<CardShape> {
		static override type = 'card' as const

		override isAspectRatioLocked(_shape: CardShape) {
			return false
		}
		override canResize(_shape: CardShape) {
			return true
		}

		override getDefaultProps(): CardShape['props'] {
			return {
				w: 300,
				h: 300,
			}
		}

		component(shape: CardShape) {
			return (
				<HTMLContainer
					id={shape.id}
					data-testid="card-shape"
					style={{
						border: '1px solid black',
						display: 'flex',
						alignItems: 'center',
						justifyContent: 'center',
						pointerEvents: 'all',
					}}
				>
					{shape.props.w.toFixed()}x{shape.props.h.toFixed()}
				</HTMLContainer>
			)
		}

		indicator(shape: CardShape) {
			return <rect data-testid="card-indicator" width={shape.props.w} height={shape.props.h} />
		}
	}

	class CardTool extends BaseBoxShapeTool {
		static override id = 'card'
		static override initial = 'idle'
		override shapeType = 'card'
	}

	const tools = [CardTool]
	const shapeUtils = [CardUtil]

	it('Uses custom shapes', async () => {
		let editor = {} as Editor
		await renderTldrawComponent(
			<TldrawEditor
				shapeUtils={shapeUtils}
				tools={[...defaultTools, ...tools]}
				initialState="select"
				onMount={(editorApp) => {
					editor = editorApp
				}}
			/>,
			{ waitForPatterns: false }
		)

		expect(editor).toBeTruthy()
		await act(async () => {
			editor.updateInstanceState({ screenBounds: { x: 0, y: 0, w: 1080, h: 720 } })
		})

		expect(editor.shapeUtils.card).toBeTruthy()
		checkAllShapes(editor, ['group', 'card'])

		const id = createShapeId()

		await act(async () => {
			editor.createShapes([
				{
					id,
					type: 'card',
					props: { w: 100, h: 100 },
				},
			])
		})

		// Does the shape exist?
		expect(editor.getShape(id)).toMatchObject({
			id,
			type: 'card',
			x: 0,
			y: 0,
			opacity: 1,
			props: { w: 100, h: 100 },
		})

		// Is the shape's component rendering?
		expect(await screen.findByTestId('card-shape')).toBeTruthy()

		// Select the shape
		await act(async () => editor.select(id))

		// Is the shape's component rendering?
		expect(await screen.findByTestId('card-indicator')).toBeTruthy()

		// Select the tool...
		await act(async () => editor.setCurrentTool('card'))

		// Is the editor's current tool correct?
		expect(editor.getCurrentToolId()).toBe('card')
	})
})<|MERGE_RESOLUTION|>--- conflicted
+++ resolved
@@ -341,8 +341,6 @@
 			},
 		])
 	})
-<<<<<<< HEAD
-=======
 
 	it('passes through the `assets` prop when creating its own in-memory store', async () => {
 		const myUploadFn = jest.fn()
@@ -376,7 +374,6 @@
 
 		expect(editor.store.props.assets.upload).toBe(myUploadFn)
 	})
->>>>>>> f1d6061d
 })
 
 describe('Custom shapes', () => {
