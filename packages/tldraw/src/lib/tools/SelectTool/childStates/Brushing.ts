import {
	Box,
	HIT_TEST_MARGIN,
	Mat,
	StateNode,
	TLCancelEvent,
	TLEventHandlers,
	TLFrameShape,
	TLGroupShape,
	TLInterruptEvent,
	TLKeyboardEvent,
	TLPageId,
	TLPointerEventInfo,
	TLShape,
	TLShapeId,
	TLTickEventHandler,
	Vec,
	moveCameraWhenCloseToEdge,
	pointInPolygon,
	polygonsIntersect,
} from '@tldraw/editor'

export class Brushing extends StateNode {
	static override id = 'brushing'

	info = {} as TLPointerEventInfo & { target: 'canvas' }

	brush = new Box()
	initialSelectedShapeIds: TLShapeId[] = []
	excludedShapeIds = new Set<TLShapeId>()
	isDirty = false
	isWrapMode = false

	// The shape that the brush started on
	initialStartShape: TLShape | null = null

	override onEnter = (info: TLPointerEventInfo & { target: 'canvas' }) => {
		const { altKey, currentPagePoint } = this.editor.inputs

		this.isWrapMode = this.editor.user.getIsWrapMode()

		if (altKey) {
			this.parent.transition('scribble_brushing', info)
			return
		}

		this.excludedShapeIds = new Set(
			this.editor
				.getCurrentPageShapes()
				.filter(
					(shape) =>
						this.editor.isShapeOfType<TLGroupShape>(shape, 'group') ||
						this.editor.isShapeOrAncestorLocked(shape)
				)
				.map((shape) => shape.id)
		)

		this.info = info
		this.isDirty = false
		this.initialSelectedShapeIds = this.editor.getSelectedShapeIds().slice()
		this.initialStartShape = this.editor.getShapesAtPoint(currentPagePoint)[0]
		this.hitTestShapes()
	}

	override onExit = () => {
		this.initialSelectedShapeIds = []
		this.editor.updateInstanceState({ brush: null })
	}

	override onTick: TLTickEventHandler = () => {
		moveCameraWhenCloseToEdge(this.editor)
		if (this.isDirty) {
			this.isDirty = false
			this.hitTestShapes()
		}
	}

<<<<<<< HEAD
	override onThrottledPointerMove = () => {
		this.hitTestShapes()
=======
	override onPointerMove = () => {
		this.isDirty = true
>>>>>>> b5aff00c
	}

	override onPointerUp: TLEventHandlers['onPointerUp'] = () => {
		this.complete()
	}

	override onComplete: TLEventHandlers['onComplete'] = () => {
		this.complete()
	}

	override onCancel?: TLCancelEvent | undefined = (info) => {
		this.editor.setSelectedShapes(this.initialSelectedShapeIds, { squashing: true })
		this.parent.transition('idle', info)
	}

	override onKeyDown: TLEventHandlers['onKeyDown'] = (info) => {
		if (this.editor.inputs.altKey) {
			this.parent.transition('scribble_brushing', info)
		} else {
			this.hitTestShapes()
		}
	}

	override onKeyUp?: TLKeyboardEvent | undefined = () => {
		this.hitTestShapes()
	}

	private complete() {
		this.hitTestShapes()
<<<<<<< HEAD
=======
		this.isDirty = false
>>>>>>> b5aff00c
		this.parent.transition('idle')
	}

	private hitTestShapes() {
		const zoomLevel = this.editor.getZoomLevel()
		const currentPageShapes = this.editor.getCurrentPageShapes()
		const currentPageId = this.editor.getCurrentPageId()
		const {
			inputs: { originPagePoint, currentPagePoint, shiftKey, ctrlKey },
		} = this.editor

		// Set the brush to contain the current and origin points
		this.brush.setTo(Box.FromPoints([originPagePoint, currentPagePoint]))

		// We'll be collecting shape ids
		const results = new Set(shiftKey ? this.initialSelectedShapeIds : [])

		let A: Vec,
			B: Vec,
			shape: TLShape,
			pageBounds: Box | undefined,
			pageTransform: Mat | undefined,
			localCorners: Vec[]

		// We'll be testing the corners of the brush against the shapes
		const { corners } = this.brush

		const { excludedShapeIds, isWrapMode } = this

		const isWrapping = isWrapMode ? !ctrlKey : ctrlKey

		testAllShapes: for (let i = 0, n = currentPageShapes.length; i < n; i++) {
			shape = currentPageShapes[i]
			if (excludedShapeIds.has(shape.id)) continue testAllShapes
			if (results.has(shape.id)) continue testAllShapes

			pageBounds = this.editor.getShapePageBounds(shape)
			if (!pageBounds) continue testAllShapes

			// If the brush fully wraps a shape, it's almost certainly a hit
			if (this.brush.contains(pageBounds)) {
				this.handleHit(shape, currentPagePoint, currentPageId, results, corners)
				continue testAllShapes
			}

			// Should we even test for a single segment intersections? Only if
			// we're not holding the ctrl key for alternate selection mode
			// (only wraps count!), or if the shape is a frame.
			if (isWrapping || this.editor.isShapeOfType<TLFrameShape>(shape, 'frame')) {
				continue testAllShapes
			}

			// If the brush collides the page bounds, then do hit tests against
			// each of the brush's four sides.
			if (this.brush.collides(pageBounds)) {
				// Shapes expect to hit test line segments in their own coordinate system,
				// so we first need to get the brush corners in the shape's local space.
				const geometry = this.editor.getShapeGeometry(shape)

				pageTransform = this.editor.getShapePageTransform(shape)

				if (!pageTransform) {
					continue testAllShapes
				}

				// Check whether any of the the brush edges intersect the shape
				localCorners = pageTransform.clone().invert().applyToPoints(corners)

				hitTestBrushEdges: for (let i = 0; i < localCorners.length; i++) {
					A = localCorners[i]
					B = localCorners[(i + 1) % localCorners.length]

					if (geometry.hitTestLineSegment(A, B, HIT_TEST_MARGIN / zoomLevel)) {
						this.handleHit(shape, currentPagePoint, currentPageId, results, corners)
						break hitTestBrushEdges
					}
				}
			}
		}

		this.editor.updateInstanceState({ brush: { ...this.brush.toJson() } })
		this.editor.setSelectedShapes(Array.from(results), { squashing: true })
	}

	override onInterrupt: TLInterruptEvent = () => {
		this.editor.updateInstanceState({ brush: null })
	}

	private handleHit(
		shape: TLShape,
		currentPagePoint: Vec,
		currentPageId: TLPageId,
		results: Set<TLShapeId>,
		corners: Vec[]
	) {
		if (shape.parentId === currentPageId) {
			results.add(shape.id)
			return
		}

		// Find the outermost selectable shape, check to see if it has a
		// page mask; and if so, check to see if the brush intersects it
		const selectedShape = this.editor.getOutermostSelectableShape(shape)
		const pageMask = this.editor.getShapeMask(selectedShape.id)

		if (
			pageMask &&
			!polygonsIntersect(pageMask, corners) &&
			!pointInPolygon(currentPagePoint, pageMask)
		) {
			return
		}

		results.add(selectedShape.id)
	}
}<|MERGE_RESOLUTION|>--- conflicted
+++ resolved
@@ -75,13 +75,8 @@
 		}
 	}
 
-<<<<<<< HEAD
 	override onThrottledPointerMove = () => {
 		this.hitTestShapes()
-=======
-	override onPointerMove = () => {
-		this.isDirty = true
->>>>>>> b5aff00c
 	}
 
 	override onPointerUp: TLEventHandlers['onPointerUp'] = () => {
@@ -111,10 +106,6 @@
 
 	private complete() {
 		this.hitTestShapes()
-<<<<<<< HEAD
-=======
-		this.isDirty = false
->>>>>>> b5aff00c
 		this.parent.transition('idle')
 	}
 
