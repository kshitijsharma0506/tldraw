import {
	Box,
	HIT_TEST_MARGIN,
	Mat,
	StateNode,
	TLCancelEvent,
	TLEventHandlers,
	TLFrameShape,
	TLGroupShape,
	TLInterruptEvent,
	TLKeyboardEvent,
	TLPageId,
	TLPointerEventInfo,
	TLShape,
	TLShapeId,
	TLTickEventHandler,
	Vec,
	moveCameraWhenCloseToEdge,
	pointInPolygon,
	polygonsIntersect,
} from '@tldraw/editor'

export class Brushing extends StateNode {
	static override id = 'brushing'

	info = {} as TLPointerEventInfo & { target: 'canvas' }

	brush = new Box()
	initialSelectedShapeIds: TLShapeId[] = []
	excludedShapeIds = new Set<TLShapeId>()
<<<<<<< HEAD
	isDirty = false
=======
	isWrapMode = false
>>>>>>> 33d111f9

	// The shape that the brush started on
	initialStartShape: TLShape | null = null

	override onEnter = (info: TLPointerEventInfo & { target: 'canvas' }) => {
		const { altKey, currentPagePoint } = this.editor.inputs

		this.isWrapMode = this.editor.user.getIsWrapMode()

		if (altKey) {
			this.parent.transition('scribble_brushing', info)
			return
		}

		this.excludedShapeIds = new Set(
			this.editor
				.getCurrentPageShapes()
				.filter(
					(shape) =>
						this.editor.isShapeOfType<TLGroupShape>(shape, 'group') ||
						this.editor.isShapeOrAncestorLocked(shape)
				)
				.map((shape) => shape.id)
		)

		this.info = info
		this.initialSelectedShapeIds = this.editor.getSelectedShapeIds().slice()
		this.initialStartShape = this.editor.getShapesAtPoint(currentPagePoint)[0]
		this.onPointerMove()
	}

	override onExit = () => {
		this.initialSelectedShapeIds = []
		this.editor.updateInstanceState({ brush: null })
	}

	override onTick: TLTickEventHandler = () => {
		moveCameraWhenCloseToEdge(this.editor)
		if (this.isDirty) {
			this.isDirty = false
			this.hitTestShapes()
		}
	}

	override onPointerMove = () => {
		this.isDirty = true
	}

	override onPointerUp: TLEventHandlers['onPointerUp'] = () => {
		this.complete()
	}

	override onComplete: TLEventHandlers['onComplete'] = () => {
		this.complete()
	}

	override onCancel?: TLCancelEvent | undefined = (info) => {
		this.editor.setSelectedShapes(this.initialSelectedShapeIds, { squashing: true })
		this.parent.transition('idle', info)
	}

	override onKeyDown: TLEventHandlers['onKeyDown'] = (info) => {
		if (this.editor.inputs.altKey) {
			this.parent.transition('scribble_brushing', info)
		} else {
			this.hitTestShapes()
		}
	}

	override onKeyUp?: TLKeyboardEvent | undefined = () => {
		this.hitTestShapes()
	}

	private complete() {
		this.parent.transition('idle')
	}

	private hitTestShapes() {
		const zoomLevel = this.editor.getZoomLevel()
		const currentPageShapes = this.editor.getCurrentPageShapes()
		const currentPageId = this.editor.getCurrentPageId()
		const {
			inputs: { originPagePoint, currentPagePoint, shiftKey, ctrlKey },
		} = this.editor

		// Set the brush to contain the current and origin points
		this.brush.setTo(Box.FromPoints([originPagePoint, currentPagePoint]))

		// We'll be collecting shape ids
		const results = new Set(shiftKey ? this.initialSelectedShapeIds : [])

		let A: Vec,
			B: Vec,
			shape: TLShape,
			pageBounds: Box | undefined,
			pageTransform: Mat | undefined,
			localCorners: Vec[]

		// We'll be testing the corners of the brush against the shapes
		const { corners } = this.brush

		const { excludedShapeIds, isWrapMode } = this

		const isWrapping = isWrapMode ? !ctrlKey : ctrlKey

		testAllShapes: for (let i = 0, n = currentPageShapes.length; i < n; i++) {
			shape = currentPageShapes[i]
			if (excludedShapeIds.has(shape.id)) continue testAllShapes
			if (results.has(shape.id)) continue testAllShapes

			pageBounds = this.editor.getShapePageBounds(shape)
			if (!pageBounds) continue testAllShapes

			// If the brush fully wraps a shape, it's almost certainly a hit
			if (this.brush.contains(pageBounds)) {
				this.handleHit(shape, currentPagePoint, currentPageId, results, corners)
				continue testAllShapes
			}

			// Should we even test for a single segment intersections? Only if
			// we're not holding the ctrl key for alternate selection mode
			// (only wraps count!), or if the shape is a frame.
			if (isWrapping || this.editor.isShapeOfType<TLFrameShape>(shape, 'frame')) {
				continue testAllShapes
			}

			// If the brush collides the page bounds, then do hit tests against
			// each of the brush's four sides.
			if (this.brush.collides(pageBounds)) {
				// Shapes expect to hit test line segments in their own coordinate system,
				// so we first need to get the brush corners in the shape's local space.
				const geometry = this.editor.getShapeGeometry(shape)

				pageTransform = this.editor.getShapePageTransform(shape)

				if (!pageTransform) {
					continue testAllShapes
				}

				// Check whether any of the the brush edges intersect the shape
				localCorners = pageTransform.clone().invert().applyToPoints(corners)

				hitTestBrushEdges: for (let i = 0; i < localCorners.length; i++) {
					A = localCorners[i]
					B = localCorners[(i + 1) % localCorners.length]

					if (geometry.hitTestLineSegment(A, B, HIT_TEST_MARGIN / zoomLevel)) {
						this.handleHit(shape, currentPagePoint, currentPageId, results, corners)
						break hitTestBrushEdges
					}
				}
			}
		}

		this.editor.updateInstanceState({ brush: { ...this.brush.toJson() } })
		this.editor.setSelectedShapes(Array.from(results), { squashing: true })
	}

	override onInterrupt: TLInterruptEvent = () => {
		this.editor.updateInstanceState({ brush: null })
	}

	private handleHit(
		shape: TLShape,
		currentPagePoint: Vec,
		currentPageId: TLPageId,
		results: Set<TLShapeId>,
		corners: Vec[]
	) {
		if (shape.parentId === currentPageId) {
			results.add(shape.id)
			return
		}

		// Find the outermost selectable shape, check to see if it has a
		// page mask; and if so, check to see if the brush intersects it
		const selectedShape = this.editor.getOutermostSelectableShape(shape)
		const pageMask = this.editor.getShapeMask(selectedShape.id)

		if (
			pageMask &&
			!polygonsIntersect(pageMask, corners) &&
			!pointInPolygon(currentPagePoint, pageMask)
		) {
			return
		}

		results.add(selectedShape.id)
	}
}<|MERGE_RESOLUTION|>--- conflicted
+++ resolved
@@ -28,11 +28,8 @@
 	brush = new Box()
 	initialSelectedShapeIds: TLShapeId[] = []
 	excludedShapeIds = new Set<TLShapeId>()
-<<<<<<< HEAD
 	isDirty = false
-=======
 	isWrapMode = false
->>>>>>> 33d111f9
 
 	// The shape that the brush started on
 	initialStartShape: TLShape | null = null
