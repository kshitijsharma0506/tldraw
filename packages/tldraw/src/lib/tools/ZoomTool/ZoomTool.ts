--- conflicted
+++ resolved
@@ -14,17 +14,13 @@
 export class ZoomTool extends StateNode {
 	static override id = 'zoom'
 	static override initial = 'idle'
-<<<<<<< HEAD
 	static override children = (): TLStateNodeConstructor[] => [
 		Idle,
 		Pointing,
 		ZoomBrushing,
 		ZoomQuick,
 	]
-=======
-	static override children = (): TLStateNodeConstructor[] => [Idle, ZoomBrushing, Pointing]
 	static override isLockable = false
->>>>>>> 0fee0562
 
 	info = {} as TLPointerEventInfo & { onInteractionEnd?: string; isQuickZoom: boolean }
 	keysPressed: string[] = []
