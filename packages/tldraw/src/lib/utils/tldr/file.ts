--- conflicted
+++ resolved
@@ -177,12 +177,6 @@
 /** @public */
 export async function serializeTldrawJson(store: TLStore): Promise<string> {
 	const records: TLRecord[] = []
-<<<<<<< HEAD
-	const usedAssets = new Set<TLAssetId | null>()
-	const assets: TLAsset[] = []
-
-=======
->>>>>>> da35f2bd
 	for (const record of store.allRecords()) {
 		switch (record.typeName) {
 			case 'asset': {
@@ -196,7 +190,7 @@
 						} catch {
 							// noop, keep the original src
 						}
-						assets.push({
+						records.push({
 							...record,
 							props: {
 								...record.props,
@@ -215,7 +209,7 @@
 						} catch {
 							// noop, keep the original src
 						}
-						assets.push({
+						records.push({
 							...record,
 							props: {
 								...record.props,
@@ -228,32 +222,12 @@
 							},
 						})
 					}
-<<<<<<< HEAD
-=======
-
-					records.push({
-						...record,
-						props: {
-							...record.props,
-							src: assetSrcToSave,
-						},
-					})
->>>>>>> da35f2bd
 				} else {
 					records.push(record)
 				}
 
 				break
-<<<<<<< HEAD
 			}
-			case 'shape':
-				if ('assetId' in record.props) {
-					usedAssets.add(record.props.assetId)
-				}
-				records.push(record)
-				break
-=======
->>>>>>> da35f2bd
 			default:
 				records.push(record)
 				break
