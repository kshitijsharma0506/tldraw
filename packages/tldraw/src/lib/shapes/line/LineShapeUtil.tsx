--- conflicted
+++ resolved
@@ -75,19 +75,11 @@
 			const spline = getGeometryForLineShape(shape)
 
 			const results: TLHandle[] = []
-<<<<<<< HEAD
 
 			const { points } = shape.props
 
 			let index = ZERO_INDEX_KEY
 
-=======
-
-			const { points } = shape.props
-
-			let index = ZERO_INDEX_KEY
-
->>>>>>> d21441af
 			for (let i = 0; i < points.length; i++) {
 				const handle = points[i]
 				results.push({
@@ -397,9 +389,6 @@
 	override getHandleSnapGeometry(shape: TLLineShape): HandleSnapGeometry {
 		const { points } = shape.props
 		return {
-<<<<<<< HEAD
-			points: shape.props.points,
-=======
 			points,
 			getSelfSnapPoints: (handle) => {
 				const index = this.getHandles(shape)
@@ -425,7 +414,6 @@
 				if (!segments.length) return null
 				return new Group2d({ children: segments })
 			},
->>>>>>> d21441af
 		}
 	}
 }
