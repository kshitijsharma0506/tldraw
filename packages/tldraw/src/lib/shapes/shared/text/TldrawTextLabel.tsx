import {
	TLDefaultHorizontalAlignStyle,
	TLTextLabel,
	preventDefault,
	stopEventPropagation,
} from '@tldraw/editor'
import React, { forwardRef, useEffect, useState } from 'react'
import { TextHelpers } from '../TextHelpers'
import { useEditableText } from '../useEditableText'

/**
 * @public
 * This is an _experimental_ component that we are still exploring.
 */
export const TldrawTextLabel: TLTextLabel = React.memo(function TextLabel({
	id,
	type,
	text,
	labelColor,
	font,
	fontSize,
	lineHeight,
	align,
	verticalAlign,
	wrap,
	isSelected,
	onKeyDown: handleKeyDownCustom,
	classNamePrefix,
	style,
	textWidth,
	textHeight,
	useTextTriggerCharacter,
}) {
<<<<<<< HEAD
	const { rInput, isEmpty, isEditing, ...editableTextRest } = useEditableText(id, type, text, {
		useTextTriggerCharacter,
	})
=======
	const { rInput, isEmpty, isEditing, isEditingAnything, ...editableTextRest } = useEditableText(
		id,
		type,
		text
	)

	const [initialText, setInitialText] = useState(text)

	useEffect(() => {
		if (!isEditing) setInitialText(text)
	}, [isEditing, text])
>>>>>>> 940da99a

	const finalText = TextHelpers.normalizeTextForDom(text)
	const hasText = finalText.length > 0

	const legacyAlign = isLegacyAlign(align)

	if (!isEditing && !hasText) {
		return null
	}

	// TODO: probably combine tl-text and tl-arrow eventually
	const cssPrefix = classNamePrefix || 'tl-text'
	return (
		<div
			className={`${cssPrefix}-label tl-text-wrapper`}
			data-font={font}
			data-align={align}
			data-hastext={!isEmpty}
			data-isediting={isEditing}
			data-iseditinganything={isEditingAnything}
			data-textwrap={!!wrap}
			data-isselected={isSelected}
			style={{
				justifyContent: align === 'middle' || legacyAlign ? 'center' : align,
				alignItems: verticalAlign === 'middle' ? 'center' : verticalAlign,
				...style,
			}}
		>
			<div
				className={`${cssPrefix}-label__inner tl-text-content__wrapper`}
				style={{
					fontSize,
					lineHeight: fontSize * lineHeight + 'px',
					minHeight: lineHeight + 32,
					minWidth: textWidth || 0,
					color: labelColor,
					width: textWidth,
					height: textHeight,
				}}
			>
				<div className={`${cssPrefix} tl-text tl-text-content`} dir="auto">
					{finalText.split('\n').map((lineOfText, index) => (
						<div key={index} dir="auto">
							{lineOfText}
						</div>
					))}
				</div>
				{(isEditingAnything || isSelected) && (
					<TextArea
						ref={rInput}
						// We need to add the initial value as the key here because we need this component to
						// 'reset' when this state changes and grab the latest defaultValue.
						key={initialText}
						text={text}
						isEditing={isEditing}
						{...editableTextRest}
						handleKeyDown={handleKeyDownCustom ?? editableTextRest.handleKeyDown}
					/>
				)}
			</div>
		</div>
	)
})
TldrawTextLabel.measureMethod = 'text'

type TextAreaProps = {
	isEditing: boolean
	text: string
	handleFocus: () => void
	handleBlur: () => void
	handleKeyDown: (e: React.KeyboardEvent<HTMLTextAreaElement>) => void
	handleChange: (e: React.ChangeEvent<HTMLTextAreaElement>) => void
	handleInputPointerDown: (e: React.PointerEvent<HTMLTextAreaElement>) => void
	handleDoubleClick: (e: any) => any
}

/**
 * @public
 * This is an _experimental_ component that we are still exploring.
 */
export const TextArea = forwardRef<HTMLTextAreaElement, TextAreaProps>(function TextArea(
	{
		isEditing,
		text,
		handleFocus,
		handleChange,
		handleKeyDown,
		handleBlur,
		handleInputPointerDown,
		handleDoubleClick,
	},
	ref
) {
	return (
		<textarea
			ref={ref}
			className="tl-text tl-text-input"
			name="text"
			tabIndex={-1}
			readOnly={!isEditing}
			autoComplete="off"
			autoCapitalize="off"
			autoCorrect="off"
			autoSave="off"
			// autoFocus
			placeholder=""
			spellCheck="true"
			wrap="off"
			dir="auto"
			datatype="wysiwyg"
			defaultValue={text}
			onFocus={handleFocus}
			onChange={handleChange}
			onKeyDown={handleKeyDown}
			onBlur={handleBlur}
			onTouchEnd={stopEventPropagation}
			onContextMenu={isEditing ? stopEventPropagation : undefined}
			onPointerDown={handleInputPointerDown}
			onDoubleClick={handleDoubleClick}
			// On FF, there's a behavior where dragging a selection will grab that selection into
			// the drag event. However, once the drag is over, and you select away from the textarea,
			// starting a drag over the textarea will restart a selection drag instead of a shape drag.
			// This prevents that default behavior in FF.
			onDragStart={preventDefault}
		/>
	)
})

// sneaky TLDefaultHorizontalAlignStyle for legacies
function isLegacyAlign(align: TLDefaultHorizontalAlignStyle | string): boolean {
	return align === 'start-legacy' || align === 'middle-legacy' || align === 'end-legacy'
}<|MERGE_RESOLUTION|>--- conflicted
+++ resolved
@@ -31,15 +31,11 @@
 	textHeight,
 	useTextTriggerCharacter,
 }) {
-<<<<<<< HEAD
-	const { rInput, isEmpty, isEditing, ...editableTextRest } = useEditableText(id, type, text, {
-		useTextTriggerCharacter,
-	})
-=======
 	const { rInput, isEmpty, isEditing, isEditingAnything, ...editableTextRest } = useEditableText(
 		id,
 		type,
-		text
+		text,
+		{ useTextTriggerCharacter }
 	)
 
 	const [initialText, setInitialText] = useState(text)
@@ -47,7 +43,6 @@
 	useEffect(() => {
 		if (!isEditing) setInitialText(text)
 	}, [isEditing, text])
->>>>>>> 940da99a
 
 	const finalText = TextHelpers.normalizeTextForDom(text)
 	const hasText = finalText.length > 0
