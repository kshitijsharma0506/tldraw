--- conflicted
+++ resolved
@@ -26,16 +26,12 @@
 ) {
 	const editor = useEditor()
 	const rInput = useRef<HTMLTextAreaElement>(null)
-<<<<<<< HEAD
 	const useTextTriggerCharacter = options.useTextTriggerCharacter || DefaultTextTriggerHook
 	const { onKeyDown: onCustomKeyDown } = useTextTriggerCharacter(rInput.current, (text: string) => {
 		editor.updateShapes<TLUnknownShape & { props: { text: string } }>([
 			{ id, type, props: { text } },
 		])
 	})
-	const rSelectionRanges = useRef<Range[] | null>()
-=======
->>>>>>> a893cf09
 	const isEditing = useValue('isEditing', () => editor.getEditingShapeId() === id, [editor])
 	const isEditingAnything = useValue('isEditingAnything', () => !!editor.getEditingShapeId(), [
 		editor,
@@ -165,7 +161,6 @@
 		isEditing,
 		isEditingAnything,
 	}
-<<<<<<< HEAD
 }
 
 function getCaretPosition(editor: Editor, inputEl: HTMLTextAreaElement, measureEl: ChildNode) {
@@ -181,10 +176,4 @@
 	const cursorViewportPos = Vec.Sub(cursorScreenPos, editor.getViewportScreenBounds())
 
 	return { top: cursorViewportPos.y, left: cursorViewportPos.x }
-}
-
-function noop() {
-	return
-=======
->>>>>>> a893cf09
 }