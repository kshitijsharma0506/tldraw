/* eslint-disable react-hooks/rules-of-hooks */
import {
	BaseBoxShapeUtil,
	HTMLContainer,
	TLVideoShape,
	toDomPrecision,
	useIsEditing,
	videoShapeMigrations,
	videoShapeProps,
} from '@tldraw/editor'
import { ReactEventHandler, useCallback, useEffect, useRef, useState } from 'react'
import { BrokenAssetIcon } from '../shared/BrokenAssetIcon'
import { HyperlinkButton } from '../shared/HyperlinkButton'
import { getSvgFromString } from '../shared/svgs'
import { usePrefersReducedMotion } from '../shared/usePrefersReducedMotion'

/** @public */
export class VideoShapeUtil extends BaseBoxShapeUtil<TLVideoShape> {
	static override type = 'video' as const
	static override props = videoShapeProps
	static override migrations = videoShapeMigrations

	override canEdit = () => true
	override isAspectRatioLocked = () => true

	override getDefaultProps(): TLVideoShape['props'] {
		return {
			w: 100,
			h: 100,
			assetId: null,
			time: 0,
			playing: true,
			url: '',
		}
	}

	component(shape: TLVideoShape) {
		const { editor } = this
		const showControls = editor.getShapeGeometry(shape).bounds.w * editor.getZoomLevel() >= 110
<<<<<<< HEAD
		const { time, playing, assetId } = shape.props

		const asset = assetId ? editor.getAsset(assetId) : null

		const rVideo = useRef<HTMLVideoElement>(null!)

		const [isLoaded, setIsLoaded] = useState(false)

		const isEditing = useIsEditing(shape.id)

		const prefersReducedMotion = usePrefersReducedMotion()

=======
		const asset = shape.props.assetId ? editor.getAsset(shape.props.assetId) : null
		const { time, playing } = shape.props
		const isEditing = useIsEditing(shape.id)
		const prefersReducedMotion = usePrefersReducedMotion()

		const rVideo = useRef<HTMLVideoElement>(null!)

>>>>>>> 4cc823e2
		const handlePlay = useCallback<ReactEventHandler<HTMLVideoElement>>(
			(e) => {
				const video = e.currentTarget

				editor.updateShapes([
					{
						type: 'video',
						id: shape.id,
						props: {
							playing: true,
							time: video.currentTime,
						},
					},
				])
			},
			[shape.id, editor]
		)

		const handlePause = useCallback<ReactEventHandler<HTMLVideoElement>>(
			(e) => {
				const video = e.currentTarget

				editor.updateShapes([
					{
						type: 'video',
						id: shape.id,
						props: {
							playing: false,
							time: video.currentTime,
						},
					},
				])
			},
			[shape.id, editor]
		)

		const handleSetCurrentTime = useCallback<ReactEventHandler<HTMLVideoElement>>(
			(e) => {
				const video = e.currentTarget

				if (isEditing) {
					editor.updateShapes([
						{
							type: 'video',
							id: shape.id,
							props: {
								time: video.currentTime,
							},
						},
					])
				}
			},
			[isEditing, shape.id, editor]
		)

<<<<<<< HEAD
=======
		const [isLoaded, setIsLoaded] = useState(false)

>>>>>>> 4cc823e2
		const handleLoadedData = useCallback<ReactEventHandler<HTMLVideoElement>>(
			(e) => {
				const video = e.currentTarget
				if (time !== video.currentTime) {
					video.currentTime = time
				}

				if (!playing) {
					video.pause()
				}

				setIsLoaded(true)
			},
			[playing, time]
		)

		// If the current time changes and we're not editing the video, update the video time
		useEffect(() => {
			const video = rVideo.current

			if (!video) return

			if (isLoaded && !isEditing && time !== video.currentTime) {
				video.currentTime = time
			}

			if (isEditing) {
				if (document.activeElement !== video) {
					video.focus()
				}
			}
		}, [isEditing, isLoaded, time])

		useEffect(() => {
			if (prefersReducedMotion) {
				const video = rVideo.current
				video.pause()
				video.currentTime = 0
			}
		}, [rVideo, prefersReducedMotion])

		return (
			<>
<<<<<<< HEAD
				<HTMLContainer id={shape.id}>
					<div className="tl-counter-scaled">
						{asset?.props.src ? (
							<video
								ref={rVideo}
								style={isEditing ? { pointerEvents: 'all' } : undefined}
								id={`video-${shape.id.split(':')[1]}`}
								className={`tl-video`}
								width="100%"
								height="100%"
								draggable={false}
								playsInline
								autoPlay
								muted
								loop
								disableRemotePlayback
								disablePictureInPicture
								controls={isEditing && showControls}
								onPlay={handlePlay}
								onPause={handlePause}
								onTimeUpdate={handleSetCurrentTime}
								onLoadedData={handleLoadedData}
								hidden={!isLoaded}
							>
								<source src={asset.props.src} />
							</video>
						) : (
							<BrokenAssetIcon />
						)}
					</div>
=======
				<HTMLContainer
					id={shape.id}
					className="tl-video-container tl-counter-scaled"
					style={{
						color: 'var(--color-text-3)',
						backgroundColor: asset ? 'transparent' : 'var(--color-low)',
						border: asset ? 'none' : '1px solid var(--color-low-border)',
					}}
				>
					{asset?.props.src ? (
						<video
							ref={rVideo}
							style={isEditing ? { pointerEvents: 'all' } : undefined}
							className={`tl-video tl-video-shape-${shape.id.split(':')[1]}`}
							width="100%"
							height="100%"
							draggable={false}
							playsInline
							autoPlay
							muted
							loop
							disableRemotePlayback
							disablePictureInPicture
							controls={isEditing && showControls}
							onPlay={handlePlay}
							onPause={handlePause}
							onTimeUpdate={handleSetCurrentTime}
							onLoadedData={handleLoadedData}
							hidden={!isLoaded}
						>
							<source src={asset.props.src} />
						</video>
					) : (
						<BrokenAssetIcon />
					)}
>>>>>>> 4cc823e2
				</HTMLContainer>
				{'url' in shape.props && shape.props.url && (
					<HyperlinkButton url={shape.props.url} zoomLevel={editor.getZoomLevel()} />
				)}
			</>
		)
	}

	indicator(shape: TLVideoShape) {
		return <rect width={toDomPrecision(shape.props.w)} height={toDomPrecision(shape.props.h)} />
	}

	override toSvg(shape: TLVideoShape) {
<<<<<<< HEAD
		return getSvgFromString(
			`<g><image href="${serializeVideo(shape.id)}" width="${shape.props.w}" height="${shape.props.h}" /></g>`
		)
=======
		const g = document.createElementNS('http://www.w3.org/2000/svg', 'g')
		const image = document.createElementNS('http://www.w3.org/2000/svg', 'image')
		image.setAttributeNS('http://www.w3.org/1999/xlink', 'href', serializeVideo(shape.id))
		image.setAttribute('width', shape.props.w.toString())
		image.setAttribute('height', shape.props.h.toString())
		g.appendChild(image)

		return g
>>>>>>> 4cc823e2
	}
}

// Function from v1, could be improved but explicitly using this.model.time (?)
function serializeVideo(id: string): string {
	const splitId = id.split(':')[1]
<<<<<<< HEAD
	// todo: create the video element rather than get it from the DOM
	const video = document.querySelector(`#video-${splitId}`) as HTMLVideoElement
=======
	const video = document.querySelector(`.tl-video-shape-${splitId}`) as HTMLVideoElement
>>>>>>> 4cc823e2
	if (video) {
		const canvas = document.createElement('canvas')
		canvas.width = video.videoWidth
		canvas.height = video.videoHeight
		canvas.getContext('2d')!.drawImage(video, 0, 0)
		return canvas.toDataURL('image/png')
	} else throw new Error('Video with not found when attempting serialization.')
}<|MERGE_RESOLUTION|>--- conflicted
+++ resolved
@@ -37,7 +37,7 @@
 	component(shape: TLVideoShape) {
 		const { editor } = this
 		const showControls = editor.getShapeGeometry(shape).bounds.w * editor.getZoomLevel() >= 110
-<<<<<<< HEAD
+
 		const { time, playing, assetId } = shape.props
 
 		const asset = assetId ? editor.getAsset(assetId) : null
@@ -50,15 +50,6 @@
 
 		const prefersReducedMotion = usePrefersReducedMotion()
 
-=======
-		const asset = shape.props.assetId ? editor.getAsset(shape.props.assetId) : null
-		const { time, playing } = shape.props
-		const isEditing = useIsEditing(shape.id)
-		const prefersReducedMotion = usePrefersReducedMotion()
-
-		const rVideo = useRef<HTMLVideoElement>(null!)
-
->>>>>>> 4cc823e2
 		const handlePlay = useCallback<ReactEventHandler<HTMLVideoElement>>(
 			(e) => {
 				const video = e.currentTarget
@@ -114,11 +105,6 @@
 			[isEditing, shape.id, editor]
 		)
 
-<<<<<<< HEAD
-=======
-		const [isLoaded, setIsLoaded] = useState(false)
-
->>>>>>> 4cc823e2
 		const handleLoadedData = useCallback<ReactEventHandler<HTMLVideoElement>>(
 			(e) => {
 				const video = e.currentTarget
@@ -162,38 +148,6 @@
 
 		return (
 			<>
-<<<<<<< HEAD
-				<HTMLContainer id={shape.id}>
-					<div className="tl-counter-scaled">
-						{asset?.props.src ? (
-							<video
-								ref={rVideo}
-								style={isEditing ? { pointerEvents: 'all' } : undefined}
-								id={`video-${shape.id.split(':')[1]}`}
-								className={`tl-video`}
-								width="100%"
-								height="100%"
-								draggable={false}
-								playsInline
-								autoPlay
-								muted
-								loop
-								disableRemotePlayback
-								disablePictureInPicture
-								controls={isEditing && showControls}
-								onPlay={handlePlay}
-								onPause={handlePause}
-								onTimeUpdate={handleSetCurrentTime}
-								onLoadedData={handleLoadedData}
-								hidden={!isLoaded}
-							>
-								<source src={asset.props.src} />
-							</video>
-						) : (
-							<BrokenAssetIcon />
-						)}
-					</div>
-=======
 				<HTMLContainer
 					id={shape.id}
 					className="tl-video-container tl-counter-scaled"
@@ -229,7 +183,6 @@
 					) : (
 						<BrokenAssetIcon />
 					)}
->>>>>>> 4cc823e2
 				</HTMLContainer>
 				{'url' in shape.props && shape.props.url && (
 					<HyperlinkButton url={shape.props.url} zoomLevel={editor.getZoomLevel()} />
@@ -243,32 +196,17 @@
 	}
 
 	override toSvg(shape: TLVideoShape) {
-<<<<<<< HEAD
 		return getSvgFromString(
 			`<g><image href="${serializeVideo(shape.id)}" width="${shape.props.w}" height="${shape.props.h}" /></g>`
 		)
-=======
-		const g = document.createElementNS('http://www.w3.org/2000/svg', 'g')
-		const image = document.createElementNS('http://www.w3.org/2000/svg', 'image')
-		image.setAttributeNS('http://www.w3.org/1999/xlink', 'href', serializeVideo(shape.id))
-		image.setAttribute('width', shape.props.w.toString())
-		image.setAttribute('height', shape.props.h.toString())
-		g.appendChild(image)
-
-		return g
->>>>>>> 4cc823e2
 	}
 }
 
 // Function from v1, could be improved but explicitly using this.model.time (?)
 function serializeVideo(id: string): string {
 	const splitId = id.split(':')[1]
-<<<<<<< HEAD
 	// todo: create the video element rather than get it from the DOM
 	const video = document.querySelector(`#video-${splitId}`) as HTMLVideoElement
-=======
-	const video = document.querySelector(`.tl-video-shape-${splitId}`) as HTMLVideoElement
->>>>>>> 4cc823e2
 	if (video) {
 		const canvas = document.createElement('canvas')
 		canvas.width = video.videoWidth
