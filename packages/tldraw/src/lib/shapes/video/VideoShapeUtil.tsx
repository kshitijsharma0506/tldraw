--- conflicted
+++ resolved
@@ -16,12 +16,8 @@
 import { ReactEventHandler, memo, useCallback, useEffect, useRef, useState } from 'react'
 import { BrokenAssetIcon } from '../shared/BrokenAssetIcon'
 import { HyperlinkButton } from '../shared/HyperlinkButton'
-<<<<<<< HEAD
 import { FULL_CONTROLS_WIDTH, MediaControls } from '../shared/MediaControls'
-import { useAsset } from '../shared/useAsset'
-=======
 import { useMediaAsset } from '../shared/useMediaAsset'
->>>>>>> 91e72e3b
 import { usePrefersReducedMotion } from '../shared/usePrefersReducedMotion'
 
 /** @public */
@@ -49,126 +45,12 @@
 	}
 
 	component(shape: TLVideoShape) {
-<<<<<<< HEAD
-		const { editor } = this
-		const { asset, url } = useAsset(shape.id, shape.props.assetId, shape.props.w)
-		const isEditing = useIsEditing(shape.id)
-		const prefersReducedMotion = usePrefersReducedMotion()
-		const { Spinner } = useEditorComponents()
-
-		const rVideo = useRef<HTMLVideoElement>(null!)
-
-		const [isLoaded, setIsLoaded] = useState(false)
-
-		const [isFullscreen, setIsFullscreen] = useState(false)
-
-		useEffect(() => {
-			const fullscreenChange = () => setIsFullscreen(document.fullscreenElement === rVideo.current)
-			document.addEventListener('fullscreenchange', fullscreenChange)
-
-			return () => document.removeEventListener('fullscreenchange', fullscreenChange)
-		})
-
-		const handleLoadedData = useCallback<ReactEventHandler<HTMLVideoElement>>((e) => {
-			const video = e.currentTarget
-			if (!video) return
-
-			setIsLoaded(true)
-		}, [])
-
-		// If the current time changes and we're not editing the video, update the video time
-		useEffect(() => {
-			const video = rVideo.current
-			if (!video) return
-
-			if (isEditing) {
-				if (document.activeElement !== video) {
-					video.focus()
-				}
-			}
-		}, [isEditing, isLoaded])
-
-		useEffect(() => {
-			if (prefersReducedMotion) {
-				const video = rVideo.current
-				if (!video) return
-				video.pause()
-				video.currentTime = 0
-			}
-		}, [rVideo, prefersReducedMotion])
-
-		const zoom = editor.getZoomLevel()
-		const widthScaled = (shape.props.w * zoom) / FULL_CONTROLS_WIDTH
-
-		return (
-			<>
-				<HTMLContainer
-					id={shape.id}
-					style={{
-						color: 'var(--color-text-3)',
-						backgroundColor: asset ? 'transparent' : 'var(--color-low)',
-						border: asset ? 'none' : '1px solid var(--color-low-border)',
-					}}
-				>
-					<div className="tl-counter-scaled">
-						<div className="tl-video-container">
-							{!asset ? (
-								<BrokenAssetIcon />
-							) : Spinner && !asset.props.src ? (
-								<Spinner />
-							) : url ? (
-								<>
-									<MediaControls isMutedInitially shape={shape} widthScaled={widthScaled}>
-										<video
-											ref={rVideo}
-											style={
-												isEditing
-													? { pointerEvents: 'all' }
-													: !isLoaded
-														? { display: 'none' }
-														: undefined
-											}
-											className={classNames(
-												'tl-video',
-												`tl-video-shape-${shape.id.split(':')[1]}`,
-												{
-													'tl-video-is-fullscreen': isFullscreen,
-												}
-											)}
-											width="100%"
-											height="100%"
-											draggable={false}
-											playsInline
-											autoPlay
-											muted
-											loop
-											disableRemotePlayback
-											disablePictureInPicture
-											onLoadedData={handleLoadedData}
-											hidden={!isLoaded}
-										>
-											<source src={url} />
-										</video>
-									</MediaControls>
-									{!isLoaded && Spinner && <Spinner />}
-								</>
-							) : null}
-						</div>
-					</div>
-				</HTMLContainer>
-				{'url' in shape.props && shape.props.url && (
-					<HyperlinkButton url={shape.props.url} zoomLevel={editor.getZoomLevel()} />
-				)}
-			</>
-		)
-=======
 		const { asset, url } = useMediaAsset({
 			shapeId: shape.id,
 			assetId: shape.props.assetId,
 		})
 
 		return <VideoShape editor={this.editor} shape={shape} asset={asset} url={url} />
->>>>>>> 91e72e3b
 	}
 
 	indicator(shape: TLVideoShape) {
@@ -193,7 +75,6 @@
 	asset?: TLAsset | null
 	url: string | null
 }) {
-	const showControls = editor.getShapeGeometry(shape).bounds.w * editor.getZoomLevel() >= 110
 	const isEditing = useIsEditing(shape.id)
 	const prefersReducedMotion = usePrefersReducedMotion()
 	const { Spinner } = useEditorComponents()
@@ -239,6 +120,9 @@
 		}
 	}, [rVideo, prefersReducedMotion])
 
+	const zoom = editor.getZoomLevel()
+	const widthScaled = (shape.props.w * zoom) / FULL_CONTROLS_WIDTH
+
 	return (
 		<>
 			<HTMLContainer
@@ -257,33 +141,34 @@
 							<Spinner />
 						) : url ? (
 							<>
-								<video
-									ref={rVideo}
-									style={
-										isEditing
-											? { pointerEvents: 'all' }
-											: !isLoaded
-												? { display: 'none' }
-												: undefined
-									}
-									className={classNames('tl-video', `tl-video-shape-${shape.id.split(':')[1]}`, {
-										'tl-video-is-fullscreen': isFullscreen,
-									})}
-									width="100%"
-									height="100%"
-									draggable={false}
-									playsInline
-									autoPlay
-									muted
-									loop
-									disableRemotePlayback
-									disablePictureInPicture
-									controls={isEditing && showControls}
-									onLoadedData={handleLoadedData}
-									hidden={!isLoaded}
-								>
-									<source src={url} />
-								</video>
+								<MediaControls isMutedInitially shape={shape} widthScaled={widthScaled}>
+									<video
+										ref={rVideo}
+										style={
+											isEditing
+												? { pointerEvents: 'all' }
+												: !isLoaded
+													? { display: 'none' }
+													: undefined
+										}
+										className={classNames('tl-video', `tl-video-shape-${shape.id.split(':')[1]}`, {
+											'tl-video-is-fullscreen': isFullscreen,
+										})}
+										width="100%"
+										height="100%"
+										draggable={false}
+										playsInline
+										autoPlay
+										muted
+										loop
+										disableRemotePlayback
+										disablePictureInPicture
+										onLoadedData={handleLoadedData}
+										hidden={!isLoaded}
+									>
+										<source src={url} />
+									</video>
+								</MediaControls>
 								{!isLoaded && Spinner && <Spinner />}
 							</>
 						) : null}
