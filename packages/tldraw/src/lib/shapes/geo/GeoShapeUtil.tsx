--- conflicted
+++ resolved
@@ -26,12 +26,9 @@
 	geoShapeProps,
 	getDefaultColorTheme,
 	getPolygonVertices,
-<<<<<<< HEAD
+	lerp,
 	useEditorComponents,
-=======
-	lerp,
 	useValue,
->>>>>>> 70a31680
 } from '@tldraw/editor'
 
 import { HyperlinkButton } from '../shared/HyperlinkButton'
@@ -465,7 +462,6 @@
 							height: shape.props.h + props.growY,
 						}}
 					>
-<<<<<<< HEAD
 						{TextLabel && (
 							<TextLabel
 								id={id}
@@ -473,7 +469,7 @@
 								font={font}
 								fontSize={LABEL_FONT_SIZES[size] * shape.props.scale}
 								lineHeight={TEXT_PROPS.lineHeight}
-								padding={16 * shape.props.scale}
+								padding={LABEL_PADDING * shape.props.scale}
 								fill={fill}
 								align={align}
 								verticalAlign={verticalAlign}
@@ -483,23 +479,6 @@
 								wrap
 							/>
 						)}
-=======
-						<TextLabel
-							id={id}
-							type={type}
-							font={font}
-							fontSize={LABEL_FONT_SIZES[size] * shape.props.scale}
-							lineHeight={TEXT_PROPS.lineHeight}
-							padding={LABEL_PADDING * shape.props.scale}
-							fill={fill}
-							align={align}
-							verticalAlign={verticalAlign}
-							text={text}
-							isSelected={isSelected}
-							labelColor={theme[props.labelColor].solid}
-							wrap
-						/>
->>>>>>> 70a31680
 					</HTMLContainer>
 				)}
 				{shape.props.url && (
@@ -893,11 +872,7 @@
 		xl: 10,
 	}
 
-<<<<<<< HEAD
-	const size = editor.textMeasure.measure(text, {
-=======
-	const textSize = editor.textMeasure.measureText(text, {
->>>>>>> 70a31680
+	const textSize = editor.textMeasure.measure(text, {
 		...TEXT_PROPS,
 		fontFamily: FONT_FAMILIES[font],
 		fontSize: LABEL_FONT_SIZES[size],
