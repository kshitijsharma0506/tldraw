--- conflicted
+++ resolved
@@ -466,10 +466,9 @@
 							height: shape.props.h + props.growY,
 						}}
 					>
-<<<<<<< HEAD
 						{TextLabel && (
 							<TextLabel
-								id={id}
+								shapeId={id}
 								type={type}
 								font={font}
 								fontSize={LABEL_FONT_SIZES[size] * shape.props.scale}
@@ -479,28 +478,11 @@
 								align={align}
 								verticalAlign={verticalAlign}
 								text={text}
-								isSelected={isSelected}
+								isSelected={isOnlySelected}
 								labelColor={theme[props.labelColor].solid}
 								wrap
 							/>
 						)}
-=======
-						<TextLabel
-							shapeId={id}
-							type={type}
-							font={font}
-							fontSize={LABEL_FONT_SIZES[size] * shape.props.scale}
-							lineHeight={TEXT_PROPS.lineHeight}
-							padding={LABEL_PADDING * shape.props.scale}
-							fill={fill}
-							align={align}
-							verticalAlign={verticalAlign}
-							text={text}
-							isSelected={isOnlySelected}
-							labelColor={theme[props.labelColor].solid}
-							wrap
-						/>
->>>>>>> 8bbfe91e
 					</HTMLContainer>
 				)}
 				{shape.props.url && <HyperlinkButton url={shape.props.url} />}
