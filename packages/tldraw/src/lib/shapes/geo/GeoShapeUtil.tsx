--- conflicted
+++ resolved
@@ -424,7 +424,6 @@
 		const isEditingAnything = this.editor.getEditingShapeId() !== null
 		const showHtmlContainer = isEditingAnything || shape.props.text
 
-		/* eslint-disable-next-line react-hooks/rules-of-hooks */
 		const { TextLabel } = useEditorComponents()
 
 		return (
@@ -440,14 +439,14 @@
 							height: shape.props.h + props.growY,
 						}}
 					>
-<<<<<<< HEAD
 						{TextLabel && (
 							<TextLabel
 								id={id}
 								type={type}
 								font={font}
-								fontSize={LABEL_FONT_SIZES[size]}
+								fontSize={LABEL_FONT_SIZES[size] * shape.props.scale}
 								lineHeight={TEXT_PROPS.lineHeight}
+								padding={16 * shape.props.scale}
 								fill={fill}
 								align={align}
 								verticalAlign={verticalAlign}
@@ -457,23 +456,6 @@
 								wrap
 							/>
 						)}
-=======
-						<TextLabel
-							id={id}
-							type={type}
-							font={font}
-							fontSize={LABEL_FONT_SIZES[size] * shape.props.scale}
-							lineHeight={TEXT_PROPS.lineHeight}
-							padding={16 * shape.props.scale}
-							fill={fill}
-							align={align}
-							verticalAlign={verticalAlign}
-							text={text}
-							isSelected={isSelected}
-							labelColor={theme[props.labelColor].solid}
-							wrap
-						/>
->>>>>>> 0e32999f
 					</HTMLContainer>
 				)}
 				{shape.props.url && (
