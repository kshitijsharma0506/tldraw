--- conflicted
+++ resolved
@@ -49,20 +49,12 @@
 				<TldrawUiMenuActionItem actionId="duplicate" />
 			</TldrawUiMenuGroup>
 			<TldrawUiMenuGroup label="shortcuts-dialog.view" id="view">
-<<<<<<< HEAD
-				<TldrawUiMenuItem {...actions['select-zoom-tool']} />
-				<TldrawUiMenuItem {...actions['zoom-in']} />
-				<TldrawUiMenuItem {...actions['zoom-out']} />
-				<TldrawUiMenuItem {...actions['zoom-to-100']} />
-				<TldrawUiMenuItem {...actions['zoom-to-fit']} />
-				<TldrawUiMenuItem {...actions['zoom-to-selection']} />
-=======
+				<TldrawUiMenuActionItem actionId="select-zoom-tool" />
 				<TldrawUiMenuActionItem actionId="zoom-in" />
 				<TldrawUiMenuActionItem actionId="zoom-out" />
 				<TldrawUiMenuActionItem actionId="zoom-to-100" />
 				<TldrawUiMenuActionItem actionId="zoom-to-fit" />
 				<TldrawUiMenuActionItem actionId="zoom-to-selection" />
->>>>>>> ca29488a
 			</TldrawUiMenuGroup>
 			<TldrawUiMenuGroup label="shortcuts-dialog.transform" id="transform">
 				<TldrawUiMenuActionItem actionId="bring-to-front" />
