--- conflicted
+++ resolved
@@ -16,11 +16,6 @@
 }
 
 /** @public @react */
-<<<<<<< HEAD
-export const TldrawUiSlider = memo(function Slider(props: TLUiSliderProps) {
-	const { title, steps, value, label, onValueChange, onPointerUp } = props
-	const editor = useEditor()
-=======
 export const TldrawUiSlider = memo(function Slider({
 	onHistoryMark,
 	title,
@@ -28,9 +23,9 @@
 	value,
 	label,
 	onValueChange,
+	onPointerUp,
 	['data-testid']: testId,
 }: TLUiSliderProps) {
->>>>>>> 8bbfe91e
 	const msg = useTranslation()
 
 	const handleValueChange = useCallback(
