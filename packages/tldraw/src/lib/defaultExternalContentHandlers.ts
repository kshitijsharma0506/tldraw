import {
	AssetRecordType,
	Editor,
	FileHelpers,
	MediaHelpers,
	TLAsset,
	TLAssetId,
	TLBookmarkShape,
	TLEmbedShape,
	TLImageAsset,
	TLShapeId,
	TLShapePartial,
	TLTextShape,
	TLTextShapeProps,
	Vec,
	VecLike,
	assert,
	compact,
	createShapeId,
	getHashForBuffer,
	getHashForString,
} from '@tldraw/editor'
import { FONT_FAMILIES, FONT_SIZES, TEXT_PROPS } from './shapes/shared/default-shape-constants'
import { TLUiToastsContextType } from './ui/context/toasts'
import { useTranslation } from './ui/hooks/useTranslation/useTranslation'
import { containBoxSize, downsizeImage } from './utils/assets/assets'
import { getEmbedInfo } from './utils/embeds/embeds'
import { cleanupText, isRightToLeftLanguage, truncateStringWithEllipsis } from './utils/text/text'

/** @public */
export type TLExternalContentProps = {
	// The maximum dimension (width or height) of an image. Images larger than this will be rescaled to fit. Defaults to infinity.
	maxImageDimension: number
	// The maximum size (in bytes) of an asset. Assets larger than this will be rejected. Defaults to 10mb (10 * 1024 * 1024).
	maxAssetSize: number
	// The mime types of images that are allowed to be handled. Defaults to DEFAULT_SUPPORTED_IMAGE_TYPES.
	acceptedImageMimeTypes: readonly string[]
	// The mime types of videos that are allowed to be handled. Defaults to DEFAULT_SUPPORT_VIDEO_TYPES.
	acceptedVideoMimeTypes: readonly string[]
}

export function registerDefaultExternalContentHandlers(
	editor: Editor,
	{
		maxImageDimension,
		maxAssetSize,
		acceptedImageMimeTypes,
		acceptedVideoMimeTypes,
	}: TLExternalContentProps,
	{ toasts, msg }: { toasts: TLUiToastsContextType; msg: ReturnType<typeof useTranslation> }
) {
	// files -> asset
	editor.registerExternalAssetHandler('file', async ({ file: _file }) => {
		const name = _file.name
		let file: Blob = _file
		const isImageType = acceptedImageMimeTypes.includes(file.type)
		const isVideoType = acceptedVideoMimeTypes.includes(file.type)

		assert(isImageType || isVideoType, `File type not allowed: ${file.type}`)
		assert(
			file.size <= maxAssetSize,
			`File size too big: ${(file.size / 1024).toFixed()}kb > ${(maxAssetSize / 1024).toFixed()}kb`
		)

		if (file.type === 'video/quicktime') {
			// hack to make .mov videos work
			file = new Blob([file], { type: 'video/mp4' })
		}

		let size = isImageType
			? await MediaHelpers.getImageSize(file)
			: await MediaHelpers.getVideoSize(file)

		const isAnimated = (await MediaHelpers.isAnimated(file)) || isVideoType

		const hash = await getHashForBuffer(await file.arrayBuffer())

		if (isFinite(maxImageDimension)) {
			const resizedSize = containBoxSize(size, { w: maxImageDimension, h: maxImageDimension })
			if (size !== resizedSize && MediaHelpers.isStaticImageType(file.type)) {
				size = resizedSize
			}
		}

<<<<<<< HEAD
=======
		// Always rescale the image
		if (!isAnimated && MediaHelpers.isStaticImageType(file.type)) {
			file = await downsizeImage(file, size.w, size.h, {
				type: file.type,
				quality: 0.92,
			})
		}

>>>>>>> d2d3e582
		const assetId: TLAssetId = AssetRecordType.createId(hash)

		if (isImageType) {
			const sources: TLImageAsset['props']['sources'] = [
				{
					scale: 1,
					src: await FileHelpers.blobToDataUrl(
						await downsizeImage(file, size.w, size.h, {
							type: file.type,
							quality: 0.92,
						})
					),
				},
			]

			// Always rescale the image
			if (file.type === 'image/jpeg' || file.type === 'image/png') {
				sources.push(
					{
						scale: 1 / 2,
						src: await FileHelpers.blobToDataUrl(
							await downsizeImage(file, size.w / 2, size.h / 2, {
								type: file.type,
								quality: 0.92,
							})
						),
					},
					{
						scale: 1 / 4,
						src: await FileHelpers.blobToDataUrl(
							await downsizeImage(file, size.w / 4, size.h / 4, {
								type: file.type,
								quality: 0.92,
							})
						),
					}
				)
			}

			return AssetRecordType.create({
				id: assetId,
				type: 'image',
				typeName: 'asset',
				props: {
					name,
					sources,
					w: size.w,
					h: size.h,
					mimeType: file.type,
					isAnimated,
				},
				meta: {},
			} satisfies TLImageAsset)
		}

		return AssetRecordType.create({
			id: assetId,
			type: 'video',
			typeName: 'asset',
			props: {
				name,
				src: await FileHelpers.blobToDataUrl(file),
				w: size.w,
				h: size.h,
				mimeType: file.type,
				isAnimated,
			},
			meta: {},
		})
	})

	// urls -> bookmark asset
	editor.registerExternalAssetHandler('url', async ({ url }) => {
		let meta: { image: string; title: string; description: string }

		try {
			const resp = await fetch(url, { method: 'GET', mode: 'no-cors' })
			const html = await resp.text()
			const doc = new DOMParser().parseFromString(html, 'text/html')
			meta = {
				image: doc.head.querySelector('meta[property="og:image"]')?.getAttribute('content') ?? '',
				title:
					doc.head.querySelector('meta[property="og:title"]')?.getAttribute('content') ??
					truncateStringWithEllipsis(url, 32),
				description:
					doc.head.querySelector('meta[property="og:description"]')?.getAttribute('content') ?? '',
			}
		} catch (error) {
			console.error(error)
			toasts.addToast({
				title: msg('assets.url.failed'),
				severity: 'error',
			})
			meta = { image: '', title: truncateStringWithEllipsis(url, 32), description: '' }
		}

		// Create the bookmark asset from the meta
		return {
			id: AssetRecordType.createId(getHashForString(url)),
			typeName: 'asset',
			type: 'bookmark',
			props: {
				src: url,
				description: meta.description,
				image: meta.image,
				title: meta.title,
			},
			meta: {},
		}
	})

	// svg text
	editor.registerExternalContentHandler('svg-text', async ({ point, text }) => {
		const position =
			point ??
			(editor.inputs.shiftKey
				? editor.inputs.currentPagePoint
				: editor.getViewportPageBounds().center)

		const svg = new DOMParser().parseFromString(text, 'image/svg+xml').querySelector('svg')
		if (!svg) {
			throw new Error('No <svg/> element present')
		}

		let width = parseFloat(svg.getAttribute('width') || '0')
		let height = parseFloat(svg.getAttribute('height') || '0')

		if (!(width && height)) {
			document.body.appendChild(svg)
			const box = svg.getBoundingClientRect()
			document.body.removeChild(svg)

			width = box.width
			height = box.height
		}

		const asset = await editor.getAssetForExternalContent({
			type: 'file',
			file: new File([text], 'asset.svg', { type: 'image/svg+xml' }),
		})

		if (!asset) throw Error('Could not create an asset')

		createShapesForAssets(editor, [asset], position)
	})

	// embeds
	editor.registerExternalContentHandler('embed', ({ point, url, embed }) => {
		const position =
			point ??
			(editor.inputs.shiftKey
				? editor.inputs.currentPagePoint
				: editor.getViewportPageBounds().center)

		const { width, height } = embed

		const id = createShapeId()

		const shapePartial: TLShapePartial<TLEmbedShape> = {
			id,
			type: 'embed',
			x: position.x - (width || 450) / 2,
			y: position.y - (height || 450) / 2,
			props: {
				w: width,
				h: height,
				url,
			},
		}

		editor.createShapes([shapePartial]).select(id)
	})

	// files
	editor.registerExternalContentHandler('files', async ({ point, files }) => {
		const position =
			point ??
			(editor.inputs.shiftKey
				? editor.inputs.currentPagePoint
				: editor.getViewportPageBounds().center)

		const pagePoint = new Vec(position.x, position.y)

		const assets: TLAsset[] = []

		await Promise.all(
			files.map(async (file, i) => {
				if (file.size > maxAssetSize) {
					console.warn(
						`File size too big: ${(file.size / 1024).toFixed()}kb > ${(
							maxAssetSize / 1024
						).toFixed()}kb`
					)
					return null
				}

				// Use mime type instead of file ext, this is because
				// window.navigator.clipboard does not preserve file names
				// of copied files.
				if (!file.type) {
					throw new Error('No mime type')
				}

				// We can only accept certain extensions (either images or a videos)
				if (!acceptedImageMimeTypes.concat(acceptedVideoMimeTypes).includes(file.type)) {
					console.warn(`${file.name} not loaded - Extension not allowed.`)
					return null
				}

				try {
					const asset = await editor.getAssetForExternalContent({ type: 'file', file })

					if (!asset) {
						throw Error('Could not create an asset')
					}

					assets[i] = asset
				} catch (error) {
					toasts.addToast({
						title: msg('assets.files.upload-failed'),
						severity: 'error',
					})
					console.error(error)
					return null
				}
			})
		)

		createShapesForAssets(editor, compact(assets), pagePoint)
	})

	// text
	editor.registerExternalContentHandler('text', async ({ point, text }) => {
		const p =
			point ??
			(editor.inputs.shiftKey
				? editor.inputs.currentPagePoint
				: editor.getViewportPageBounds().center)

		const defaultProps = editor.getShapeUtil<TLTextShape>('text').getDefaultProps()

		const textToPaste = cleanupText(text)

		// If we're pasting into a text shape, update the text.
		const onlySelectedShape = editor.getOnlySelectedShape()
		if (onlySelectedShape && 'text' in onlySelectedShape.props) {
			editor.updateShapes([
				{
					id: onlySelectedShape.id,
					type: onlySelectedShape.type,
					props: {
						text: textToPaste,
					},
				},
			])

			return
		}

		// Measure the text with default values
		let w: number
		let h: number
		let autoSize: boolean
		let align = 'middle' as TLTextShapeProps['textAlign']

		const isMultiLine = textToPaste.split('\n').length > 1

		// check whether the text contains the most common characters in RTL languages
		const isRtl = isRightToLeftLanguage(textToPaste)

		if (isMultiLine) {
			align = isMultiLine ? (isRtl ? 'end' : 'start') : 'middle'
		}

		const rawSize = editor.textMeasure.measureText(textToPaste, {
			...TEXT_PROPS,
			fontFamily: FONT_FAMILIES[defaultProps.font],
			fontSize: FONT_SIZES[defaultProps.size],
			maxWidth: null,
		})

		const minWidth = Math.min(
			isMultiLine ? editor.getViewportPageBounds().width * 0.9 : 920,
			Math.max(200, editor.getViewportPageBounds().width * 0.9)
		)

		if (rawSize.w > minWidth) {
			const shrunkSize = editor.textMeasure.measureText(textToPaste, {
				...TEXT_PROPS,
				fontFamily: FONT_FAMILIES[defaultProps.font],
				fontSize: FONT_SIZES[defaultProps.size],
				maxWidth: minWidth,
			})
			w = shrunkSize.w
			h = shrunkSize.h
			autoSize = false
			align = isRtl ? 'end' : 'start'
		} else {
			// autosize is fine
			w = rawSize.w
			h = rawSize.h
			autoSize = true
		}

		if (p.y - h / 2 < editor.getViewportPageBounds().minY + 40) {
			p.y = editor.getViewportPageBounds().minY + 40 + h / 2
		}

		editor.createShapes<TLTextShape>([
			{
				id: createShapeId(),
				type: 'text',
				x: p.x - w / 2,
				y: p.y - h / 2,
				props: {
					text: textToPaste,
					// if the text has more than one line, align it to the left
					textAlign: align,
					autoSize,
					w,
				},
			},
		])
	})

	// url
	editor.registerExternalContentHandler('url', async ({ point, url }) => {
		// try to paste as an embed first
		const embedInfo = getEmbedInfo(url)

		if (embedInfo) {
			return editor.putExternalContent({
				type: 'embed',
				url: embedInfo.url,
				point,
				embed: embedInfo.definition,
			})
		}

		const position =
			point ??
			(editor.inputs.shiftKey
				? editor.inputs.currentPagePoint
				: editor.getViewportPageBounds().center)

		const assetId: TLAssetId = AssetRecordType.createId(getHashForString(url))
		const shape = createEmptyBookmarkShape(editor, url, position)

		// Use an existing asset if we have one, or else else create a new one
		let asset = editor.getAsset(assetId) as TLAsset
		let shouldAlsoCreateAsset = false
		if (!asset) {
			shouldAlsoCreateAsset = true
			try {
				const bookmarkAsset = await editor.getAssetForExternalContent({ type: 'url', url })
				if (!bookmarkAsset) throw Error('Could not create an asset')
				asset = bookmarkAsset
			} catch (e) {
				toasts.addToast({
					title: msg('assets.url.failed'),
					severity: 'error',
				})
				return
			}
		}

		editor.batch(() => {
			if (shouldAlsoCreateAsset) {
				editor.createAssets([asset])
			}

			editor.updateShapes([
				{
					id: shape.id,
					type: shape.type,
					props: {
						assetId: asset.id,
					},
				},
			])
		})
	})
}

export async function createShapesForAssets(
	editor: Editor,
	assets: TLAsset[],
	position: VecLike
): Promise<TLShapeId[]> {
	if (!assets.length) return []

	const currentPoint = Vec.From(position)
	const partials: TLShapePartial[] = []

	for (const asset of assets) {
		switch (asset.type) {
			case 'bookmark': {
				partials.push({
					id: createShapeId(),
					type: 'bookmark',
					x: currentPoint.x - 150,
					y: currentPoint.y - 160,
					opacity: 1,
					props: {
						assetId: asset.id,
						url: asset.props.src,
					},
				})

				currentPoint.x += 300
				break
			}
			case 'image': {
				partials.push({
					id: createShapeId(),
					type: 'image',
					x: currentPoint.x - asset.props.w / 2,
					y: currentPoint.y - asset.props.h / 2,
					opacity: 1,
					props: {
						assetId: asset.id,
						w: asset.props.w,
						h: asset.props.h,
					},
				})

				currentPoint.x += asset.props.w
				break
			}
			case 'video': {
				partials.push({
					id: createShapeId(),
					type: 'video',
					x: currentPoint.x - asset.props.w / 2,
					y: currentPoint.y - asset.props.h / 2,
					opacity: 1,
					props: {
						assetId: asset.id,
						w: asset.props.w,
						h: asset.props.h,
					},
				})

				currentPoint.x += asset.props.w
			}
		}
	}

	editor.batch(() => {
		// Create any assets
		const assetsToCreate = assets.filter((asset) => !editor.getAsset(asset.id))
		if (assetsToCreate.length) {
			editor.createAssets(assetsToCreate)
		}

		// Create the shapes
		editor.createShapes(partials).select(...partials.map((p) => p.id))

		// Re-position shapes so that the center of the group is at the provided point
		centerSelectionAroundPoint(editor, position)
	})

	return partials.map((p) => p.id)
}

function centerSelectionAroundPoint(editor: Editor, position: VecLike) {
	// Re-position shapes so that the center of the group is at the provided point
	const viewportPageBounds = editor.getViewportPageBounds()
	let selectionPageBounds = editor.getSelectionPageBounds()

	if (selectionPageBounds) {
		const offset = selectionPageBounds!.center.sub(position)

		editor.updateShapes(
			editor.getSelectedShapes().map((shape) => {
				const localRotation = editor.getShapeParentTransform(shape).decompose().rotation
				const localDelta = Vec.Rot(offset, -localRotation)
				return {
					id: shape.id,
					type: shape.type,
					x: shape.x! - localDelta.x,
					y: shape.y! - localDelta.y,
				}
			})
		)
	}

	// Zoom out to fit the shapes, if necessary
	selectionPageBounds = editor.getSelectionPageBounds()
	if (selectionPageBounds && !viewportPageBounds.contains(selectionPageBounds)) {
		editor.zoomToSelection()
	}
}

export function createEmptyBookmarkShape(
	editor: Editor,
	url: string,
	position: VecLike
): TLBookmarkShape {
	const partial: TLShapePartial = {
		id: createShapeId(),
		type: 'bookmark',
		x: position.x - 150,
		y: position.y - 160,
		opacity: 1,
		props: {
			assetId: null,
			url,
		},
	}

	editor.batch(() => {
		editor.createShapes([partial]).select(partial.id)
		centerSelectionAroundPoint(editor, position)
	})

	return editor.getShape(partial.id) as TLBookmarkShape
}<|MERGE_RESOLUTION|>--- conflicted
+++ resolved
@@ -82,34 +82,26 @@
 			}
 		}
 
-<<<<<<< HEAD
-=======
-		// Always rescale the image
-		if (!isAnimated && MediaHelpers.isStaticImageType(file.type)) {
-			file = await downsizeImage(file, size.w, size.h, {
-				type: file.type,
-				quality: 0.92,
-			})
-		}
-
->>>>>>> d2d3e582
 		const assetId: TLAssetId = AssetRecordType.createId(hash)
+		const shouldDownsize = !isAnimated && MediaHelpers.isStaticImageType(file.type)
 
 		if (isImageType) {
 			const sources: TLImageAsset['props']['sources'] = [
 				{
 					scale: 1,
 					src: await FileHelpers.blobToDataUrl(
-						await downsizeImage(file, size.w, size.h, {
-							type: file.type,
-							quality: 0.92,
-						})
+						shouldDownsize
+							? await downsizeImage(file, size.w, size.h, {
+									type: file.type,
+									quality: 0.92,
+								})
+							: file
 					),
 				},
 			]
 
 			// Always rescale the image
-			if (file.type === 'image/jpeg' || file.type === 'image/png') {
+			if (shouldDownsize) {
 				sources.push(
 					{
 						scale: 1 / 2,
