# Changelog

## 1.7.0

<<<<<<< HEAD
### Minor Changes

- Update dependencies and monorepo.

### Patch Changes

- Updated dependencies
  - @tldraw/vec@1.7.0

## 1.7.0

=======
>>>>>>> e1fb9a82
- Simplifies monorepo and dependencies.

## 1.4.3

- Update README
- Update LICENSE year

## 0.1.4

- Fixes bug in `polyline`, adds `polygon` intersections.

## 0.1.0

- Hello world.<|MERGE_RESOLUTION|>--- conflicted
+++ resolved
@@ -2,7 +2,6 @@
 
 ## 1.7.0
 
-<<<<<<< HEAD
 ### Minor Changes
 
 - Update dependencies and monorepo.
@@ -11,12 +10,6 @@
 
 - Updated dependencies
   - @tldraw/vec@1.7.0
-
-## 1.7.0
-
-=======
->>>>>>> e1fb9a82
-- Simplifies monorepo and dependencies.
 
 ## 1.4.3
 
