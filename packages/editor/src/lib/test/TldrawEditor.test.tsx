import { act, render, screen } from '@testing-library/react'
import { TLBaseShape, createShapeId } from '@tldraw/tlschema'
import { TldrawEditor } from '../TldrawEditor'
import { Canvas } from '../components/Canvas'
import { HTMLContainer } from '../components/HTMLContainer'
import { createTLStore } from '../config/createTLStore'
import { defaultShapes } from '../config/defaultShapes'
import { defineShape } from '../config/defineShape'
import { Editor } from '../editor/Editor'
import { BaseBoxShapeUtil } from '../editor/shapeutils/BaseBoxShapeUtil'
import { BaseBoxShapeTool } from '../editor/tools/BaseBoxShapeTool/BaseBoxShapeTool'

let originalFetch: typeof window.fetch
beforeEach(() => {
	window.fetch = jest.fn().mockImplementation((...args: Parameters<typeof fetch>) => {
		if (args[0] === '/icons/icon/icon-names.json') {
			return Promise.resolve({ json: () => Promise.resolve([]) } as Response)
		}
		return originalFetch(...args)
	})
})

afterEach(() => {
	jest.restoreAllMocks()
	window.fetch = originalFetch
})

describe('<TldrawEditor />', () => {
	it('Renders without crashing', async () => {
		await act(async () => (
			<TldrawEditor shapes={defaultShapes} autoFocus>
				<div data-testid="canvas-1" />
			</TldrawEditor>
		))
	})

	it('Creates its own store', async () => {
		let store: any
		render(
			await act(async () => (
<<<<<<< HEAD
				<TldrawEditor shapes={defaultShapes} onMount={(editor) => (store = editor.store)} autoFocus>
=======
				<TldrawEditor
					onMount={(editor) => {
						store = editor.store
					}}
					autoFocus
				>
>>>>>>> 0cc91eec
					<div data-testid="canvas-1" />
				</TldrawEditor>
			))
		)
		await screen.findByTestId('canvas-1')
		expect(store).toBeTruthy()
	})

	it('Renders with an external store', async () => {
		const store = createTLStore({
			shapes: defaultShapes,
		})
		render(
			await act(async () => (
				<TldrawEditor
					shapes={defaultShapes}
					store={store}
					onMount={(editor) => {
						expect(editor.store).toBe(store)
					}}
					autoFocus
				>
					<div data-testid="canvas-1" />
				</TldrawEditor>
			))
		)
		await screen.findByTestId('canvas-1')
	})

	it('Accepts fresh versions of store and calls `onMount` for each one', async () => {
		const initialStore = createTLStore({
			shapes: defaultShapes,
		})
		const onMount = jest.fn()
		const rendered = render(
			<TldrawEditor shapes={defaultShapes} store={initialStore} onMount={onMount} autoFocus>
				<div data-testid="canvas-1" />
			</TldrawEditor>
		)
		await screen.findByTestId('canvas-1')
		const initialEditor = onMount.mock.lastCall[0]
		jest.spyOn(initialEditor, 'dispose')
		expect(initialEditor.store).toBe(initialStore)
		// re-render with the same store:
		rendered.rerender(
			<TldrawEditor shapes={defaultShapes} store={initialStore} onMount={onMount} autoFocus>
				<div data-testid="canvas-2" />
			</TldrawEditor>
		)
		await screen.findByTestId('canvas-2')
		// not called again:
		expect(onMount).toHaveBeenCalledTimes(1)
		// re-render with a new store:
		const newStore = createTLStore({ shapes: defaultShapes })
		rendered.rerender(
			<TldrawEditor shapes={defaultShapes} store={newStore} onMount={onMount} autoFocus>
				<div data-testid="canvas-3" />
			</TldrawEditor>
		)
		await screen.findByTestId('canvas-3')
		expect(initialEditor.dispose).toHaveBeenCalledTimes(1)
		expect(onMount).toHaveBeenCalledTimes(2)
		expect(onMount.mock.lastCall[0].store).toBe(newStore)
	})

	it('Renders the canvas and shapes', async () => {
		let editor = {} as Editor
		render(
			await act(async () => (
				<TldrawEditor
					autoFocus
					shapes={defaultShapes}
					onMount={(editorApp) => {
						editor = editorApp
					}}
				>
					<Canvas />
					<div data-testid="canvas-1" />
				</TldrawEditor>
			))
		)
		await screen.findByTestId('canvas-1')

		expect(editor).toBeTruthy()
		await act(async () => {
			editor.updateInstanceState({ screenBounds: { x: 0, y: 0, w: 1080, h: 720 } }, true, true)
		})

		const id = createShapeId()

		await act(async () => {
			editor.createShapes([
				{
					id,
					type: 'geo',
					props: { w: 100, h: 100 },
				},
			])
		})

		// Does the shape exist?
		expect(editor.getShapeById(id)).toMatchObject({
			id,
			type: 'geo',
			x: 0,
			y: 0,
			opacity: 1,
			props: { geo: 'rectangle', w: 100, h: 100 },
		})

		// Is the shape's component rendering?
		expect(document.querySelectorAll('.tl-shape')).toHaveLength(1)

		expect(document.querySelectorAll('.tl-shape-indicator')).toHaveLength(0)

		// Select the shape
		await act(async () => editor.select(id))

		// Is the shape's component rendering?
		expect(document.querySelectorAll('.tl-shape-indicator')).toHaveLength(1)

		// Select the eraser tool...
		await act(async () => editor.setSelectedTool('eraser'))

		// Is the editor's current tool correct?
		expect(editor.currentToolId).toBe('eraser')
	})
})

describe('Custom shapes', () => {
	type CardShape = TLBaseShape<
		'card',
		{
			w: number
			h: number
		}
	>

	class CardUtil extends BaseBoxShapeUtil<CardShape> {
		static override type = 'card' as const

		override isAspectRatioLocked = (_shape: CardShape) => false
		override canResize = (_shape: CardShape) => true
		override canBind = (_shape: CardShape) => true

		override defaultProps(): CardShape['props'] {
			return {
				w: 300,
				h: 300,
			}
		}

		render(shape: CardShape) {
			const bounds = this.bounds(shape)

			return (
				<HTMLContainer
					id={shape.id}
					data-testid="card-shape"
					style={{
						border: '1px solid black',
						display: 'flex',
						alignItems: 'center',
						justifyContent: 'center',
						pointerEvents: 'all',
					}}
				>
					{bounds.w.toFixed()}x{bounds.h.toFixed()}
				</HTMLContainer>
			)
		}

		indicator(shape: CardShape) {
			return <rect data-testid="card-indicator" width={shape.props.w} height={shape.props.h} />
		}
	}

	class CardTool extends BaseBoxShapeTool {
		static override id = 'card'
		static override initial = 'idle'
		override shapeType = 'card'
	}

	const tools = [CardTool]
	const shapes = [defineShape<CardShape>({ type: 'card', util: CardUtil })]

	it('Uses custom shapes', async () => {
		let editor = {} as Editor
		render(
			await act(async () => (
				<TldrawEditor
					shapes={[...defaultShapes, ...shapes]}
					tools={tools}
					autoFocus
					onMount={(editorApp) => {
						editor = editorApp
					}}
				>
					<Canvas />
					<div data-testid="canvas-1" />
				</TldrawEditor>
			))
		)
		await screen.findByTestId('canvas-1')

		expect(editor).toBeTruthy()
		await act(async () => {
			editor.updateInstanceState({ screenBounds: { x: 0, y: 0, w: 1080, h: 720 } }, true, true)
		})

		expect(editor.shapeUtils.card).toBeTruthy()

		const id = createShapeId()

		await act(async () => {
			editor.createShapes([
				{
					id,
					type: 'card',
					props: { w: 100, h: 100 },
				},
			])
		})

		// Does the shape exist?
		expect(editor.getShapeById(id)).toMatchObject({
			id,
			type: 'card',
			x: 0,
			y: 0,
			opacity: 1,
			props: { w: 100, h: 100 },
		})

		// Is the shape's component rendering?
		expect(await screen.findByTestId('card-shape')).toBeTruthy()

		// Select the shape
		await act(async () => editor.select(id))

		// Is the shape's component rendering?
		expect(await screen.findByTestId('card-indicator')).toBeTruthy()

		// Select the tool...
		await act(async () => editor.setSelectedTool('card'))

		// Is the editor's current tool correct?
		expect(editor.currentToolId).toBe('card')
	})
})<|MERGE_RESOLUTION|>--- conflicted
+++ resolved
@@ -38,16 +38,13 @@
 		let store: any
 		render(
 			await act(async () => (
-<<<<<<< HEAD
-				<TldrawEditor shapes={defaultShapes} onMount={(editor) => (store = editor.store)} autoFocus>
-=======
-				<TldrawEditor
+				<TldrawEditor
+					shapes={defaultShapes}
 					onMount={(editor) => {
 						store = editor.store
 					}}
 					autoFocus
 				>
->>>>>>> 0cc91eec
 					<div data-testid="canvas-1" />
 				</TldrawEditor>
 			))
