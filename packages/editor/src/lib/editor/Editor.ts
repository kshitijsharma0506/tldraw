--- conflicted
+++ resolved
@@ -4226,15 +4226,8 @@
 		return this.isShapeOrAncestorLocked(this.getShapeParent(shape))
 	}
 
-<<<<<<< HEAD
 	/* @internal */
 	private readonly _spatialIndex: SpatialIndex
-=======
-	@computed
-	private _notVisibleShapes() {
-		return notVisibleShapes(this)
-	}
->>>>>>> 84dbf2df
 
 	/**
 	 * Get culled shapes.
@@ -4243,11 +4236,7 @@
 	 */
 	@computed
 	getCulledShapes() {
-<<<<<<< HEAD
 		const notVisibleShapes = this._spatialIndex.getNotVisibleShapes()
-=======
-		const notVisibleShapes = this._notVisibleShapes().get()
->>>>>>> 84dbf2df
 		const selectedShapeIds = this.getSelectedShapeIds()
 		const editingId = this.getEditingShapeId()
 		const culledShapes = new Set<TLShapeId>(notVisibleShapes)
@@ -4260,7 +4249,6 @@
 			culledShapes.delete(id)
 		})
 		return culledShapes
-<<<<<<< HEAD
 	}
 
 	getShapeIdsInsideBounds(bounds: Box): TLShapeId[] {
@@ -4269,8 +4257,6 @@
 
 	getShapesInsideBounds(bounds: Box): TLShape[] {
 		return compact(this.getShapeIdsInsideBounds(bounds).map((id) => this.getShape(id))) as TLShape[]
-=======
->>>>>>> 84dbf2df
 	}
 
 	/**
