--- conflicted
+++ resolved
@@ -1,8 +1,4 @@
-<<<<<<< HEAD
-import { TLShapeId } from '@tldraw/tlschema'
-=======
-import { TLAssetId } from '@tldraw/tlschema'
->>>>>>> bd9910cf
+import { TLAssetId, TLShapeId } from '@tldraw/tlschema'
 import { VecLike } from '../../primitives/Vec'
 import { TLContent } from './clipboard-types'
 
