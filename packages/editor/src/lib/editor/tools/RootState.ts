--- conflicted
+++ resolved
@@ -1,32 +1,9 @@
-<<<<<<< HEAD
-=======
-import { TLKeyboardEventInfo } from '../types/event-types'
->>>>>>> c6e07a06
 import { StateNode } from './StateNode'
 
 export class RootState extends StateNode {
 	static override id = 'root'
 	static override initial = ''
-<<<<<<< HEAD
-	static override children = () => []
-=======
 	static override children() {
 		return []
 	}
-
-	override onKeyDown(info: TLKeyboardEventInfo) {
-		// todo: move this logic up to the tldraw library, as the "zoom" tool only exists there
-		switch (info.code) {
-			case 'KeyZ': {
-				if (!(info.shiftKey || info.ctrlKey)) {
-					const currentTool = this.getCurrent()
-					if (currentTool && currentTool.getCurrent()?.id === 'idle' && this.children!['zoom']) {
-						this.editor.setCurrentTool('zoom', { ...info, onInteractionEnd: currentTool.id })
-					}
-				}
-				break
-			}
-		}
-	}
->>>>>>> c6e07a06
 }