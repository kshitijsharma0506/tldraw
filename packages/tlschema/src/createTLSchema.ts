--- conflicted
+++ resolved
@@ -106,28 +106,6 @@
 		scope: 'document',
 	}).withDefaultProperties(() => ({ x: 0, y: 0, rotation: 0, isLocked: false }))
 
-<<<<<<< HEAD
-	const recordTypes = {
-		asset: TLAsset,
-		camera: TLCamera,
-		document: TLDocument,
-		instance: TLInstance,
-		instance_page_state: TLInstancePageState,
-		page: TLPage,
-		shape: shapeRecord,
-		user: TLUser,
-		user_document: TLUserDocument,
-		user_presence: TLUserPresence,
-		instance_presence: TLInstancePresence,
-	}
-
-	return StoreSchema.create<TLRecord, TLStoreProps>(recordTypes, {
-		snapshotMigrations: storeMigrations,
-		onValidationFailure,
-		createIntegrityChecker: createIntegrityChecker,
-		derivePresenceState: derivePresenceState ?? defaultDerivePresenceState,
-	})
-=======
 	return StoreSchema.create<TLRecord, TLStoreProps>(
 		{
 			asset: AssetRecordType,
@@ -147,5 +125,4 @@
 			createIntegrityChecker: createIntegrityChecker,
 		}
 	)
->>>>>>> 7578fff2
 }