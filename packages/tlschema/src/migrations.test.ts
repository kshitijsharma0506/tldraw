--- conflicted
+++ resolved
@@ -1573,7 +1573,6 @@
 	})
 })
 
-<<<<<<< HEAD
 describe('Add image sources to image shape', () => {
 	const { up, down } = getTestMigration(imageAssetVersions.AddSources)
 
@@ -1587,7 +1586,9 @@
 		expect(down({ props: { sources: [{ scale: 1, src: 'abc' }] } })).toEqual({
 			props: { src: 'abc' },
 		})
-=======
+	})
+})
+
 describe('Extract bindings from arrows', () => {
 	const { up } = getTestMigration(arrowShapeVersions.ExtractBindings)
 
@@ -1815,7 +1816,6 @@
 		  },
 		}
 	`)
->>>>>>> da35f2bd
 	})
 })
 
